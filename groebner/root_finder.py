--- conflicted
+++ resolved
@@ -72,13 +72,6 @@
     num_vectors = eig.shape[1]
     eig_vectors = [eig[:,i].tolist() for i in range(num_vectors)] # columns of eig
 
-<<<<<<< HEAD
-=======
-    endEigen = time.time()
-    times["Eigen"] = (endEigen - startEigen)
-
-    startEndStuff = time.time()
->>>>>>> 63afae29
     roots = []
     for v in eig_vectors:
         root = np.zeros(dim, dtype=complex)
@@ -99,17 +92,6 @@
                 var_value = GB_poly.evaluate_at(root) * -1
                 root[pos] = var_value
         roots.append(root)
-<<<<<<< HEAD
-=======
-    endEndStuff = time.time()
-    times["endStuff"] = (endEndStuff - startEndStuff)
-    endTime = time.time()
-    totalTime = (endTime - startTime)
-
-    print("Total run time for roots is {}".format(totalTime))
-    print(times)
-
->>>>>>> 63afae29
     return roots
 
 def groebnerMultMatrix(polys, poly_type, method):
@@ -152,8 +134,6 @@
     return GB, m_f, var_dict
 
 def TVBMultMatrix(polys, poly_type):
-<<<<<<< HEAD
-=======
     '''
     Finds the multiplication matrix using the reduced Macaulay matrix from the
     TVB method.
@@ -173,8 +153,6 @@
         Maps each variable to its position in the vector space basis
 
     '''
-    startBasis = time.time()
->>>>>>> 63afae29
     basisDict, VB = TelenVanBarel(polys)
     #print("non-basis vars:\n", basisDict.keys())
     #print("VB:\n", VB)
