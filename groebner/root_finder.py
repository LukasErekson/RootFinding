--- conflicted
+++ resolved
@@ -1,19 +1,10 @@
 import numpy as np
-<<<<<<< HEAD
-from groebner.polynomial import Polynomial, MultiCheb, MultiPower, is_power
 import itertools
 import warnings
+from groebner.polynomial import MultiCheb, MultiPower, is_power
 from groebner.Macaulay import Macaulay, new_macaulay
 from groebner.TelenVanBarel import TelenVanBarel
 from groebner.new_TelanVanBarel import new_TelenVanBarel
-from groebner.utils import Term, get_var_list, divides, TVBError, InstabilityWarning, match_size
-=======
-import itertools
-import warnings
-from groebner.polynomial import MultiCheb, MultiPower
-from groebner.Macaulay import Macaulay
-from groebner.TelenVanBarel import TelenVanBarel
->>>>>>> 54c83e52
 from groebner.gsolve import F4
 from groebner.utils import Term, get_var_list, divides, TVBError, InstabilityWarning, match_size, match_poly_dimensions
 
@@ -39,7 +30,7 @@
         the common roots of the polynomials
     '''
     polys = match_poly_dimensions(polys)
-    
+
     # Determine polynomial type
     poly_type = is_power(polys, return_string = True)
 
@@ -170,14 +161,10 @@
     return GB, m_f, var_dict
 
 def sortVB(VB):
-<<<<<<< HEAD
-    '''
+    '''
+
     Sorts the Vector Basis into degrevlex order so the eigensolve is faster (in theory).
 
-=======
-    '''Sorts the Vector Basis into degrevlex order so the eigensolve is faster (in theory).
-    
->>>>>>> 54c83e52
     Parameters
     ----------
     VB : numpy array
@@ -213,16 +200,11 @@
     var_dict : dictionary
         Maps each variable to its position in the vector space basis
     '''
-<<<<<<< HEAD
     if method == 'TVB':
-        basisDict, VB, degree = TelenVanBarel(polys)
+        basisDict, VB, degree = TelenVanBarel(polys, run_checks = True)
     else:
         basisDict, VB, degree = new_TelenVanBarel(polys)
 
-=======
-    basisDict, VB, degree = TelenVanBarel(polys, run_checks = True)
-        
->>>>>>> 54c83e52
     VB = sortVB(VB)
 
     dim = max(f.dim for f in polys)
@@ -523,49 +505,7 @@
 
     return True
 
-<<<<<<< HEAD
-def _match_poly_dim(poly1, poly2):
-    # Do nothing if they are already the same dimension
-    """Reshape polynomials to have the same dimension
-
-    Parameters
-    ----------
-    poly1, poly2 : Polynomial
-        Polynomials to match shape of. Must be of same type ("MultiCheb" or "MultiPower")
-
-    Returns
-    -------
-    poly1, poly2 : Polynomial
-        Reshaped Polynomials
-    """
-    if poly1.dim == poly2.dim:
-        return poly1, poly2
-
-    poly_type = is_power([poly1,poly2], return_string = True)
-
-    poly1_vars = poly1.dim
-    poly2_vars = poly2.dim
-    max_vars = max(poly1_vars, poly2_vars)
-
-    if poly1_vars < max_vars:
-         for j in range(max_vars-poly1_vars):
-             coeff_reshaped = poly1.coeff[...,np.newaxis]
-         if poly_type == 'MultiPower':
-             poly1 = MultiPower(coeff_reshaped)
-         elif poly_type == 'MultiCheb':
-             poly1 = MultiCheb(coeff_reshaped)
-    elif poly2_vars < max_vars:
-        for j in range(max_vars-poly2_vars):
-            coeff_reshaped = poly2.coeff[...,np.newaxis]
-        if poly_type == 'MultiPower':
-            poly2 = MultiPower(coeff_reshaped)
-        elif poly_type == 'MultiCheb':
-            poly2 = MultiCheb(coeff_reshaped)
-
-    return poly1, poly2
-
-=======
->>>>>>> 54c83e52
+
 def newton_polish(polys,root,niter=100,tol=1e-5):
     """
     Perform Newton's method on a system of N polynomials in M variables.
