from operator import itemgetter
import itertools
import numpy as np
import math
from scipy.linalg import lu, qr, solve_triangular, inv, solve, svd, qr_multiply
from numpy.linalg import cond
from groebner.polynomial import Polynomial, MultiCheb, MultiPower
from scipy.sparse import csc_matrix, vstack
<<<<<<< HEAD
from groebner.utils import Term, row_swap_matrix, fill_size, clean_zeros_from_matrix, triangular_solve, divides, get_var_list, fullRank, TVBError
=======
from groebner.utils import Term, row_swap_matrix, fill_size, clean_zeros_from_matrix, triangular_solve, divides, get_var_list
>>>>>>> 3d39da35
import matplotlib.pyplot as plt
from collections import defaultdict
import gc
import time

def TelenVanBarel(initial_poly_list, accuracy = 1.e-10):
    """
    Macaulay will take a list of polynomials and use them to construct a Macaulay matrix.

    parameters
    --------
    initial_poly_list: A list of polynomials
    accuracy: How small we want a number to be before assuming it is zero.
    --------

    Returns
    -----------
    Reduced Macaulay matrix that can be passed into the root finder.
    -----------
    """
    Power = bool
    if all([type(p) == MultiPower for p in initial_poly_list]):
        Power = True
    elif all([type(p) == MultiCheb for p in initial_poly_list]):
        Power = False
    else:
        print([type(p) == MultiPower for p in initial_poly_list])
        raise ValueError('Bad polynomials in list')

    poly_coeff_list = []
    degree = find_degree(initial_poly_list)
<<<<<<< HEAD
    
=======

>>>>>>> 3d39da35
    for i in initial_poly_list:
        poly_coeff_list = add_polys(degree, i, poly_coeff_list)

    matrix, matrix_terms, matrix_shape_stuff = create_matrix(poly_coeff_list)
<<<<<<< HEAD
        
    if matrix_shape_stuff[0] > matrix.shape[0]: #The matrix isn't tall enough, these can't all be pivot columns.
        raise TVBError("HIGHEST NOT FULL RANK. TRY HIGHER DEGREE")
                
    matrix, matrix_terms = rrqr_reduceTelenVanBarel2(matrix, matrix_terms, matrix_shape_stuff, 
                                                        accuracy = accuracy)    
    matrix = clean_zeros_from_matrix(matrix)
    
=======

    matrix, matrix_terms = rrqr_reduceTelenVanBarel2(matrix, matrix_terms, matrix_shape_stuff,
                                                        global_accuracy = global_accuracy)
    matrix = clean_zeros_from_matrix(matrix)

>>>>>>> 3d39da35
    matrix, matrix_terms = triangular_solve(matrix, matrix_terms, reorder = False)
    matrix = clean_zeros_from_matrix(matrix)

    VB = matrix_terms[matrix.shape[0]:]
    basisDict = makeBasisDict(matrix, matrix_terms, VB)
    return basisDict, VB

def makeBasisDict(matrix, matrix_terms, VB):
    '''
    Take a matrix that has been traingular solved and returns a dictionary mapping the pivot columns terms
    behind them, all of which will be in the vector basis. All the matrixes that are mapped to will be the same shape.
    '''
    remainder_shape = np.maximum.reduce([mon for mon in VB])
    remainder_shape += np.ones_like(remainder_shape)
    basisDict = {}

    spots = list()
    for dim in range(matrix_terms.shape[1]):
        spots.append(matrix_terms[matrix.shape[0]:].T[dim])

    for i in range(matrix.shape[0]):
        remainder = np.zeros(remainder_shape)
        row = matrix[i]
        pivotSpot = matrix_terms[i]
        row[i] = 0
        remainder[spots] = row[matrix.shape[0]:]
        basisDict[tuple(pivotSpot)] = remainder

    return basisDict

def find_degree(poly_list):
    '''
    Takes a list of polynomials and finds the degree needed for a Macaulay matrix.
    Adds the degree of each polynomial and then subtracts the total number of polynomials and adds one.

    Example:
        For polynomials [P1,P2,P3] with degree [d1,d2,d3] the function returns d1+d2+d3-3+1
    '''
    degree_needed = 0
    for poly in poly_list:
        degree_needed += poly.degree
    return ((degree_needed - len(poly_list)) + 1)

def mon_combos(mon, numLeft, spot = 0):
    '''
    This function finds all the monomials up to a given degree (here numLeft) and returns them.
    mon is a tuple that starts as all 0's and gets changed as needed to get all the monomials.
    numLeft starts as the dimension, but as the code goes is how much can still be added to mon.
    spot is the place in mon we are currently adding things to.
    Returns a list of all the possible monomials.
    '''
    answers = list()
    if len(mon) == spot+1: #We are at the end of mon, no more recursion.
        for i in range(numLeft+1):
            mon[spot] = i
            answers.append(mon.copy())
        return answers
    if numLeft == 0: #Nothing else can be added.
        answers.append(mon.copy())
        return answers
    temp = mon.copy() #Quicker than copying every time inside the loop.
    for i in range(numLeft+1): #Recursively add to mon further down.
        temp[spot] = i
        answers += mon_combos(temp, numLeft-i, spot+1)
    return answers

def add_polys(degree, poly, poly_coeff_list):
    """
    Take each polynomial and adds it to a poly_list
    Then uses monomial multiplication and adds all polynomials with degree less than
        or equal to the total degree needed.
    Returns a list of polynomials.
    """
    poly_coeff_list.append(poly.coeff)
    deg = degree - poly.degree
    dim = poly.dim
    mons = mon_combos(np.zeros(dim, dtype = int),deg)
    mons = mons[1:]
    for i in mons:
        poly_coeff_list.append(poly.mon_mult(i, returnType = 'Matrix'))
    return poly_coeff_list

def inVarList(term, varList):
    ''' Checks is a term is in the varList
    Parameters
    ----------
    term : numpy array.
        The term of interest.
    varList : list
        Each object in the list is a numpy array corresponding to a monomial.
    Returns
    -------
    bool : bool
        True if the term is in the varList, False otherwise.
    '''
    for i in varList:
        if (term == i).all():
            return True
    return False

def sort_matrix_terms(matrix_terms):
    '''Sorts the matrix_terms by the term order needed for TelenVanBarel reduction.
    So the highest terms come first,the x,y,z etc monomials last.
    Parameters
    ----------
    matrix_terms : numpy array.
        Each row is one of the terms in the matrix.
    Returns
    -------
    matrix_terms : numpy array
        The sorted matrix_terms.
    matrix_term_stuff : tuple
        The first entry is the number of 'highest' monomial terms. The second entry is the number of 'other' terms,
        those not in the first or third catagory. The third entry is the number of monomials of degree one of a
        single variable, as well as the monomial 1.
    '''
    highest = list()
    dim = len(matrix_terms[0])
    var_list = get_var_list(dim) #All the the xs. Not incuding 1 for now.
    matrix_termSet = set([tuple(term) for term in matrix_terms])
    
    
    #Fill in behind the diagonal. This could be done better.
    diagonal_degree = np.max([np.sum(term) for term in matrix_terms])
    possible_mons = mon_combos(np.zeros(dim, dtype = int),diagonal_degree)
    
    corners = list()
    for term in matrix_terms:
        corner = False
        for var in var_list:
            varArray = np.array(var)
            hit = False
            for i in range(diagonal_degree - np.sum(term)):
                num = i+1
                if tuple(num*varArray + term) in matrix_termSet:
                    corner = False
                    hit = True
                    break
            if not hit:
                corner = True
                break
        if corner:
            corners.append(term)
        pass
    for mon in possible_mons:
        if tuple(mon) in matrix_termSet:
            continue
        bounded = True
        
        for var in var_list:
            varArray = np.array(var)
            hit = False
            for i in range(diagonal_degree - np.sum(mon)):
                num = i+1
                if tuple(num*varArray + mon) in matrix_termSet:
                    hit = True
                    break
            if not hit:
                bounded = False
                break
        if bounded:
            matrix_termSet.add(tuple(mon))
            matrix_terms = np.vstack((matrix_terms,mon))    
    #Done filling

    for i in range(matrix_terms.shape[0]):
        term = tuple(matrix_terms[i])
        mons = term + np.array(var_list)
        if not all(tuple(mon) in matrix_termSet for mon in mons):
            highest.append(i)

    var_list2 = var_list
    var_list2.append(np.zeros(dim, dtype=int))

    others = list()
    for i in range(len(matrix_terms)):
        term = matrix_terms[i]
        if not inVarList(term, var_list2) and i not in highest:
            others.append(i)
    sorted_matrix_terms = np.vstack((matrix_terms[highest], matrix_terms[others], var_list2))
    
    return sorted_matrix_terms, tuple([len(highest),len(others),len(var_list)])

def coeff_slice(coeff):
    ''' Gets the n-d slices that corespond to the dimenison of a coeff matrix.
    Parameters
    ----------
    coeff : numpy matrix.
        The matrix of interest.
    Returns
    -------
    slices : list
        Each value of the list is a slice of the matrix in some dimension. It is exactly the size of the matrix.
    '''
    slices = list()
    for i in coeff.shape:
        slices.append(slice(0,i))
    return slices

def create_matrix(poly_coeffs):
    ''' Builds a Telen Van Barel matrix.

    Parameters
    ----------
    poly_coeffs : list.
        Contains numpy arrays that hold the coefficients of the polynomials to be put in the matrix.
    Returns
    -------
    matrix : 2D numpy array
        The Telen Van Barel matrix.
    '''
    bigShape = np.maximum.reduce([p.shape for p in poly_coeffs])

    #Finds the matrix terms.
    non_zeroSet = set()
    for coeff in poly_coeffs:
        for term in zip(*np.where(coeff != 0)):
            non_zeroSet.add(term)
    matrix_terms = np.array(non_zeroSet.pop())
    for term in non_zeroSet:
        matrix_terms = np.vstack((matrix_terms,term))

    matrix_terms, matrix_shape_stuff = sort_matrix_terms(matrix_terms)

    #Get the slices needed to pull the matrix_terms from the coeff matrix.
    matrix_term_indexes = list()
    for i in range(len(bigShape)):
        matrix_term_indexes.append(matrix_terms.T[i])

    #Adds the poly_coeffs to flat_polys, using added_zeros to make sure every term is in there.
    added_zeros = np.zeros(bigShape)
    flat_polys = list()
    for coeff in poly_coeffs:
        slices = coeff_slice(coeff)
        added_zeros[slices] = coeff
        flat_polys.append(added_zeros[matrix_term_indexes])
        added_zeros[slices] = np.zeros_like(coeff)

    #Make the matrix
    matrix = np.vstack(flat_polys[::-1])

    #Sorts the rows of the matrix so it is close to upper triangular.
    matrix = row_swap_matrix(matrix)
    return matrix, matrix_terms, matrix_shape_stuff

def rrqr_reduceTelenVanBarel(matrix, matrix_terms, matrix_shape_stuff, accuracy = 1.e-10):
    ''' Reduces a Telen Van Barel Macaulay matrix.

    The matrix is split into the shape
    A B C
    D E F
    Where A is square and contains all the highest terms, and C contains all the x,y,z etc. terms. The lengths
    are determined by the matrix_shape_stuff tuple. First A and D are reduced using rrqr, and then the rest of
    the matrix is multiplied by Q.T to change it accordingly. Then E is reduced by rrqr, the rows of B are shifted
    accordingly, and F is multipled by Q.T to change it accordingly. This is all done in place to save memory.

    Parameters
    ----------
    matrix : numpy array.
        The Macaulay matrix, sorted in TVB style.
    matrix_terms: numpy array
        Each row of the array contains a term in the matrix. The i'th row corresponds to
        the i'th column in the matrix.
    matrix_shape_stuff : tuple
        Terrible name I know. It has 3 values, the first is how many columnns are in the
        'highest' part of the matrix. The second is how many are in the 'others' part of
        the matrix, and the third is how many are in the 'xs' part.
    Returns
    -------
    matrix : numpy array
        The reduced matrix.
    matrix_terms: numpy array
        The resorted matrix_terms.
    '''
    highest_num = matrix_shape_stuff[0]
    others_num = matrix_shape_stuff[1]
    xs_num = matrix_shape_stuff[2]

<<<<<<< HEAD
    #RRQR reduces A and D sticking the result in it's place.
    Q1,matrix[:,:highest_num],P1 = qr(matrix[:,:highest_num], pivoting = True)
    
    if abs(matrix[:,:highest_num].diagonal()[-1]) < accuracy:
        raise TVBError("HIGHEST NOT FULL RANK")
            
=======
    #Try going down to halfway down the matrix. Faster, but if not full rank may cause problems.
    half = min(matrix.shape[0]//2, (highest_num + others_num)//2)
    diff = half - highest_num
    if diff > 0 and diff < others_num:
        highest_num += diff
        others_num -= diff

    #RRQR reduces A and D sticking the result in it's place.
    Q1,matrix[:,:highest_num],P1 = qr(matrix[:,:highest_num], pivoting = True)

>>>>>>> 3d39da35
    #Multiplying the rest of the matrix by Q.T
    matrix[:,highest_num:] = Q1.T@matrix[:,highest_num:]
    Q1 = 0 #Get rid of Q1 for memory purposes.

    #RRQR reduces E sticking the result in it's place.
    Q,matrix[highest_num:,highest_num:highest_num+others_num],P = qr(matrix[highest_num:,highest_num:highest_num+others_num], pivoting = True)

    #Multiplies F by Q.T.
    matrix[highest_num:,highest_num+others_num:] = Q.T@matrix[highest_num:,highest_num+others_num:]
    Q = 0 #Get rid of Q for memory purposes.

    #Shifts the columns of B
    matrix[:highest_num,highest_num:highest_num+others_num] = matrix[:highest_num,highest_num:highest_num+others_num][:,P]

    #Checks for 0 rows and gets rid of them.
    non_zero_rows = list()
    for i in range(min(highest_num+others_num, matrix.shape[0])):
        if np.abs(matrix[i][i]) > accuracy:
            non_zero_rows.append(i)
    matrix = matrix[non_zero_rows,:]

    #Resorts the matrix_terms.
    matrix_terms[:highest_num] = matrix_terms[:highest_num][P1]
    matrix_terms[highest_num:highest_num+others_num] = matrix_terms[highest_num:highest_num+others_num][P]

    return matrix, matrix_terms


def rrqr_reduceTelenVanBarel2(matrix, matrix_terms, matrix_shape_stuff, accuracy = 1.e-10):
    ''' Reduces a Telen Van Barel Macaulay matrix.

    This function does the same thing as rrqr_reduceTelenVanBarel but uses qr_multiply instead of qr and a multiplication
    to make the function faster and more memory efficient. It could be less stable, but I haven't seen any stability
    problems while running it.

    Parameters
    ----------
    matrix : numpy array.
        The Macaulay matrix, sorted in TVB style.
    matrix_terms: numpy array
        Each row of the array contains a term in the matrix. The i'th row corresponds to
        the i'th column in the matrix.
    matrix_shape_stuff : tuple
        Terrible name I know. It has 3 values, the first is how many columnns are in the
        'highest' part of the matrix. The second is how many are in the 'others' part of
        the matrix, and the third is how many are in the 'xs' part.
    Returns
    -------
    matrix : numpy array
        The reduced matrix.
    matrix_terms: numpy array
        The resorted matrix_terms.
    '''
    highest_num = matrix_shape_stuff[0]
    others_num = matrix_shape_stuff[1]
    xs_num = matrix_shape_stuff[2]
<<<<<<< HEAD

    C1,matrix[:highest_num,:highest_num],P1 = qr_multiply(matrix[:,:highest_num], matrix[:,highest_num:].T, mode = 'right', pivoting = True)
    matrix[:highest_num,highest_num:] = C1.T
    C1 = 0
    
    if abs(matrix[:,:highest_num].diagonal()[-1]) < accuracy:
        raise TVBError("HIGHEST NOT FULL RANK")
    
=======
    ''' #This is breaking right now for this function, not sure why.
    #Try going down to halfway down the matrix.
    half = min(matrix.shape[0]//2, (highest_num + others_num)//2)
    diff = half - highest_num
    if diff > 0 and diff < others_num:
        highest_num += diff
        others_num -= diff


    C1,R1,P1 = qr_multiply(matrix[:,:highest_num], matrix[:,highest_num:].T, mode = 'right', pivoting = True)
    matrix = np.vstack((np.hstack((R1,C1.T)),matrix[highest_num:]))

    A = matrix[highest_num:,:highest_num][:,P1]
    matrix_terms[:highest_num] = matrix_terms[:highest_num][P1]
    P1 = 0
    B = matrix[highest_num:,highest_num:]
    B -= A@solve_triangular(R1,C1.T)
    R1,C1 = 0,0

    '''
    C1,matrix[:highest_num,:highest_num],P1 = qr_multiply(matrix[:,:highest_num], matrix[:,highest_num:].T, mode = 'right', pivoting = True)
    matrix[:highest_num,highest_num:] = C1.T
    C1 = 0

>>>>>>> 3d39da35
    matrix[:highest_num,highest_num:] = solve_triangular(matrix[:highest_num,:highest_num],matrix[:highest_num,highest_num:])
    matrix[:highest_num,:highest_num] = np.eye(highest_num)
    matrix[highest_num:,highest_num:] -= (matrix[highest_num:,:highest_num][:,P1])@matrix[:highest_num,highest_num:]
    matrix_terms[:highest_num] = matrix_terms[:highest_num][P1]
    P1 = 0

    C,R,P = qr_multiply(matrix[highest_num:,highest_num:highest_num+others_num], matrix[highest_num:,highest_num+others_num:].T, mode = 'right', pivoting = True)
    matrix = np.vstack((matrix[:highest_num],np.hstack((np.zeros_like(matrix[highest_num:R.shape[0]+highest_num,:highest_num]),R,C.T))))
    C,R = 0,0

    #Shifts the columns of B
    matrix[:highest_num,highest_num:highest_num+others_num] = matrix[:highest_num,highest_num:highest_num+others_num][:,P]
    matrix_terms[highest_num:highest_num+others_num] = matrix_terms[highest_num:highest_num+others_num][P]
    P = 0

    #Checks for 0 rows and gets rid of them.
    non_zero_rows = list()
    for i in range(min(highest_num+others_num, matrix.shape[0])):
        if np.abs(matrix[i][i]) > accuracy:
            non_zero_rows.append(i)
    matrix = matrix[non_zero_rows,:]

    return matrix, matrix_terms<|MERGE_RESOLUTION|>--- conflicted
+++ resolved
@@ -6,11 +6,7 @@
 from numpy.linalg import cond
 from groebner.polynomial import Polynomial, MultiCheb, MultiPower
 from scipy.sparse import csc_matrix, vstack
-<<<<<<< HEAD
-from groebner.utils import Term, row_swap_matrix, fill_size, clean_zeros_from_matrix, triangular_solve, divides, get_var_list, fullRank, TVBError
-=======
-from groebner.utils import Term, row_swap_matrix, fill_size, clean_zeros_from_matrix, triangular_solve, divides, get_var_list
->>>>>>> 3d39da35
+from groebner.utils import Term, row_swap_matrix, fill_size, clean_zeros_from_matrix, triangular_solve, divides, get_var_list, TVBError
 import matplotlib.pyplot as plt
 from collections import defaultdict
 import gc
@@ -42,16 +38,11 @@
 
     poly_coeff_list = []
     degree = find_degree(initial_poly_list)
-<<<<<<< HEAD
-    
-=======
-
->>>>>>> 3d39da35
+
     for i in initial_poly_list:
         poly_coeff_list = add_polys(degree, i, poly_coeff_list)
 
     matrix, matrix_terms, matrix_shape_stuff = create_matrix(poly_coeff_list)
-<<<<<<< HEAD
         
     if matrix_shape_stuff[0] > matrix.shape[0]: #The matrix isn't tall enough, these can't all be pivot columns.
         raise TVBError("HIGHEST NOT FULL RANK. TRY HIGHER DEGREE")
@@ -60,13 +51,6 @@
                                                         accuracy = accuracy)    
     matrix = clean_zeros_from_matrix(matrix)
     
-=======
-
-    matrix, matrix_terms = rrqr_reduceTelenVanBarel2(matrix, matrix_terms, matrix_shape_stuff,
-                                                        global_accuracy = global_accuracy)
-    matrix = clean_zeros_from_matrix(matrix)
-
->>>>>>> 3d39da35
     matrix, matrix_terms = triangular_solve(matrix, matrix_terms, reorder = False)
     matrix = clean_zeros_from_matrix(matrix)
 
@@ -345,25 +329,12 @@
     others_num = matrix_shape_stuff[1]
     xs_num = matrix_shape_stuff[2]
 
-<<<<<<< HEAD
     #RRQR reduces A and D sticking the result in it's place.
     Q1,matrix[:,:highest_num],P1 = qr(matrix[:,:highest_num], pivoting = True)
     
     if abs(matrix[:,:highest_num].diagonal()[-1]) < accuracy:
         raise TVBError("HIGHEST NOT FULL RANK")
             
-=======
-    #Try going down to halfway down the matrix. Faster, but if not full rank may cause problems.
-    half = min(matrix.shape[0]//2, (highest_num + others_num)//2)
-    diff = half - highest_num
-    if diff > 0 and diff < others_num:
-        highest_num += diff
-        others_num -= diff
-
-    #RRQR reduces A and D sticking the result in it's place.
-    Q1,matrix[:,:highest_num],P1 = qr(matrix[:,:highest_num], pivoting = True)
-
->>>>>>> 3d39da35
     #Multiplying the rest of the matrix by Q.T
     matrix[:,highest_num:] = Q1.T@matrix[:,highest_num:]
     Q1 = 0 #Get rid of Q1 for memory purposes.
@@ -420,7 +391,6 @@
     highest_num = matrix_shape_stuff[0]
     others_num = matrix_shape_stuff[1]
     xs_num = matrix_shape_stuff[2]
-<<<<<<< HEAD
 
     C1,matrix[:highest_num,:highest_num],P1 = qr_multiply(matrix[:,:highest_num], matrix[:,highest_num:].T, mode = 'right', pivoting = True)
     matrix[:highest_num,highest_num:] = C1.T
@@ -429,32 +399,6 @@
     if abs(matrix[:,:highest_num].diagonal()[-1]) < accuracy:
         raise TVBError("HIGHEST NOT FULL RANK")
     
-=======
-    ''' #This is breaking right now for this function, not sure why.
-    #Try going down to halfway down the matrix.
-    half = min(matrix.shape[0]//2, (highest_num + others_num)//2)
-    diff = half - highest_num
-    if diff > 0 and diff < others_num:
-        highest_num += diff
-        others_num -= diff
-
-
-    C1,R1,P1 = qr_multiply(matrix[:,:highest_num], matrix[:,highest_num:].T, mode = 'right', pivoting = True)
-    matrix = np.vstack((np.hstack((R1,C1.T)),matrix[highest_num:]))
-
-    A = matrix[highest_num:,:highest_num][:,P1]
-    matrix_terms[:highest_num] = matrix_terms[:highest_num][P1]
-    P1 = 0
-    B = matrix[highest_num:,highest_num:]
-    B -= A@solve_triangular(R1,C1.T)
-    R1,C1 = 0,0
-
-    '''
-    C1,matrix[:highest_num,:highest_num],P1 = qr_multiply(matrix[:,:highest_num], matrix[:,highest_num:].T, mode = 'right', pivoting = True)
-    matrix[:highest_num,highest_num:] = C1.T
-    C1 = 0
-
->>>>>>> 3d39da35
     matrix[:highest_num,highest_num:] = solve_triangular(matrix[:highest_num,:highest_num],matrix[:highest_num,highest_num:])
     matrix[:highest_num,:highest_num] = np.eye(highest_num)
     matrix[highest_num:,highest_num:] -= (matrix[highest_num:,:highest_num][:,P1])@matrix[:highest_num,highest_num:]
