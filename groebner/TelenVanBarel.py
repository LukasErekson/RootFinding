--- conflicted
+++ resolved
@@ -44,24 +44,6 @@
 
     poly_coeff_list = []
     degree = find_degree(initial_poly_list)
-<<<<<<< HEAD
-    dim = initial_poly_list[0].dim
-
-    if run_checks:
-        #Checks to make sure TVB will work.
-        if not has_top_xs(initial_poly_list):
-            raise TVBError("Doesn't have all x^n's on diagonal. Do linear transformation")
-        S = get_S_Poly(initial_poly_list)
-        if isinstance(S,Polynomial):
-            print(S.coeff)
-            initial_poly_list.append(S)
-            degree = find_degree(initial_poly_list)
-
-    for i in initial_poly_list:
-        poly_coeff_list = add_polys(degree, i, poly_coeff_list)
-
-    matrix, matrix_terms, matrix_shape_stuff = create_matrix(poly_coeff_list, degree, dim)
-=======
     
     #This sorting is required for fast matrix construction. Ascending should be False.
     initial_poly_list = sort_polys_by_degree(initial_poly_list, ascending = False)
@@ -84,7 +66,6 @@
             poly_coeff_list = add_polys(degree, i, poly_coeff_list)
         matrix, matrix_terms, matrix_shape_stuff = create_matrix(poly_coeff_list, degree, dim)
     
->>>>>>> 8ea88241
     matrix, matrix_terms = rrqr_reduceTelenVanBarel2(matrix, matrix_terms, matrix_shape_stuff, accuracy = accuracy)
     
     height = matrix.shape[0]
