--- conflicted
+++ resolved
@@ -677,11 +677,7 @@
         
         c = self.coeff
         n = len(c.shape)
-<<<<<<< HEAD
-        out = np.empty(n, dtype = complex)
-=======
         out = np.empty(n,dtype="complex_")
->>>>>>> 54c83e52
         for i in range(n):
             d = poly.polyder(c,axis=i)
             out[i] = polyvalnd(point,d)
