# A collection of functions used in the F4 Macaulay and TVB solvers
import numpy as np
import itertools
from scipy.linalg import qr, solve_triangular
from scipy.misc import comb

class TVBError(RuntimeError):
    pass

class Term(object):
    '''
    Terms are just tuples of exponents with the grevlex ordering
    '''
    def __init__(self,val):
        self.val = tuple(val)

    def __repr__(self):
        return str(self.val) + ' with grevlex order'

    def __lt__(self, other, order = 'grevlex'):
        '''
        Redefine less-than according to grevlex, or chosen ordering
        '''
        if order == 'grevlex': #Graded Reverse Lexographical Order
            if sum(self.val) < sum(other.val):
                return True
            elif sum(self.val) > sum(other.val):
                return False
            else:
                for i,j in zip(reversed(self.val),reversed(other.val)):
                    if i < j:
                        return False
                    if i > j:
                        return True
                return False

def row_swap_matrix(matrix):
    '''Rearrange the rows of matrix so it is close to upper traingular.

    Parameters
    ----------
    matrix : 2D numpy array
        The matrix whose rows need to be switched

    Returns
    -------
    2D numpy array
        The same matrix but with the row orer changed so it is close to upper
        triangular

    Examples
    --------
    >>> utils.row_swap_matrix(np.array([[0,2,0,2],
                                        [0,1,3,0],
                                        [1,2,3,4]]))
    array([[1, 2, 3, 4],
           [0, 2, 0, 2],
           [0, 1, 3, 0]])
    '''
    leading_mon_columns = list()
    for row in matrix:
        leading_mon_columns.append(np.where(row!=0)[0][0])

    return matrix[np.argsort(leading_mon_columns)]

def clean_zeros_from_matrix(array, accuracy=1.e-10):
    '''Sets all values in the array less than the given accuracy to 0.

    Parameters
    ----------
    array : numpy array
    accuracy : float, optional
        Values in the matrix less than this will be set to 0.

    Returns
    -------
    array : numpy array
        Same array, but with values less than the given accuracy set to 0.
    '''
    array[(array < accuracy) & (array > -accuracy)] = 0
    return array

def slice_top(matrix):
    ''' Gets the n-d slices needed to slice a matrix into the top corner of another.

    Parameters
    ----------
    coeff : numpy matrix.
        The matrix of interest.
    Returns
    -------
    slices : list
        Each value of the list is a slice of the matrix in some dimension. 
        It is exactly the size of the matrix.
    '''
    slices = list()
    for i in matrix.shape:
        slices.append(slice(0,i))
    return slices

def slice_bottom(matrix):
    ''' Gets the n-d slices needed to slice a matrix into the bottom corner of another.

    Parameters
    ----------
    coeff : numpy matrix.
        The matrix of interest.
    Returns
    -------
    slices : list
        Each value of the list is a slice of the matrix in some dimension. 
        It is exactly the size of the matrix.
    '''
    slices = list()
    for i in matrix.shape:
        slices.append(slice(-i,None))
    return slices

def match_poly_dimensions(polys):
    '''Matches the dimensions of a list of polynomials.

    Parameters
    ----------
    polys : list
        Polynomials of possibly different dimensions.

    Returns
    -------
    new_polys : list
        The same polynomials but of homogenized dimensions.
    '''
    dim = max(poly.dim for poly in polys)
    new_polys = list()
    for poly in polys:
        if poly.dim != dim:
            coeff_shape = list(poly.shape)
            for i in range(dim - poly.dim):
                coeff_shape.insert(0,1)
            poly.__init__(poly.coeff.reshape(coeff_shape))
        new_polys.append(poly)
    return new_polys

def match_size(a,b):
    '''
    Matches the shape of two matrices.

    Parameters
    ----------
    a, b : ndarray
        Matrices whose size is to be matched.

    Returns
    -------
    a, b : ndarray
        Matrices of equal size.
    '''
    new_shape = np.maximum(a.shape, b.shape)

    a_new = np.zeros(new_shape)
    a_new[slice_top(a)] = a
    b_new = np.zeros(new_shape)
    b_new[slice_top(b)] = b
    return a_new, b_new

def get_var_list(dim):
    '''Returns a list of the variables [x_1, x_2, ..., x_n] as tuples.'''
    _vars = []
    var = [0]*dim
    for i in range(dim):
        var[i] = 1
        _vars.append(tuple(var))
        var[i] = 0
    return _vars

def mon_combos(mon, num_left, spot = 0):
    '''Finds all the monomials up to a given degree and returns them. Works recursively.

    Parameters
    --------
    mon: list
        A list of zeros, the length of which is the dimension of the desired monomials. Will change
        as the function searches recursively.
    num_left : int
        The degree of the monomials desired. Will decrease as the function searches recursively.
    spot : int
        The current position in the list the function is iterating through. Defaults to 0,
        but increases in each step of the recursion.

    Returns
    -----------
    answers : list
        A list of all the monomials.
    '''
    answers = list()
    if len(mon) == spot+1: #We are at the end of mon, no more recursion.
        for i in range(num_left+1):
            mon[spot] = i
            answers.append(mon.copy())
        return answers
    if num_left == 0: #Nothing else can be added.
        answers.append(mon.copy())
        return answers
    temp = mon.copy() #Quicker than copying every time inside the loop.
    for i in range(num_left+1): #Recursively add to mon further down.
        temp[spot] = i
        answers += mon_combos(temp, num_left-i, spot+1)
    return answers

def mon_combos_highest(mon, num_left, spot = 0):
    '''Finds all the monomials of a given degree and returns them. Works recursively.

    Very similar to mon_combos, but only returns the monomials of the desired degree.

    Parameters
    --------
    mon: list
        A list of zeros, the length of which is the dimension of the desired monomials. 
        Will change as the function searches recursively.
    num_left : int
        The degree of the monomials desired. Will decrease as the function searches recursively.
    spot : int
        The current position in the list the function is iterating through. Defaults to 0,
        but increases in each step of the recursion.

    Returns
    -----------
    answers : list
        A list of all the monomials of highest degree.
    '''
    answers = list()
    if len(mon) == spot+1: #We are at the end of mon, no more recursion.
        mon[spot] = num_left
        answers.append(mon.copy())
        return answers
    if num_left == 0: #Nothing else can be added.
        answers.append(mon.copy())
        return answers
    temp = mon.copy() #Quicker than copying every time inside the loop.
    for i in range(num_left+1): #Recursively add to mon further down.
        temp[spot] = i
        answers += mon_combos_highest(temp, num_left-i, spot+1)
    return answers

def sort_polys_by_degree(polys, ascending = True):
    '''Sorts the polynomials by their degree.

    Parameters
    ----------
    polys : list.
        A list of polynomials.
    ascending : bool
        Defaults to True. If True the polynomials are sorted in order of ascending degree.
        If False they are sorted in order of descending degree.
    Returns
    -------
    sorted_polys : list
        A list of the same polynomials, now sorted.
    '''
    degs = [poly.degree for poly in polys]
    argsort_list = np.argsort(degs)
    sorted_polys = list()
    for i in argsort_list:
        sorted_polys.append(polys[i])
    if ascending:
        return sorted_polys
    else:
        return sorted_polys[::-1]

<<<<<<< HEAD
=======
def make_poly_coeff_matrix(input_string):
    '''
    Takes a string input of a polynomaial and returns the coefficient matrix for it.
    Usefull for making things of high degree of dimension so you don't have to make it by hand.

    All strings must be of the following syntax. Ex. '3x0^2+2.1x1^2*x2+-14.73x0*x2^3'

    1. There can be no spaces.
    2. All monomials must be seperated by a '+'. If the coefficient of the monomial is negative
         then the '-' sign should come after the '+'. This is not needed for the first monomial.
    3. All variables inside a monomial are seperated by a '*'.
    4. The power of a variable in a monomial is given folowing a '^' sign.
    '''
    matrix_spots = list()
    coefficients = list()
    for monomial in input_string.split('+'):
        coefficient_string = monomial[:first_x(monomial)]
        if coefficient_string == '-':
            coefficient = -1
        elif coefficient_string == '':
            coefficient = 1
        else:
            coefficient = float(coefficient_string)
        mons = monomial[first_x(monomial):].split('*')
        matrix_spot = [0]
        for mon in mons:
            variables = mon.split('^')
            if len(variables) == 1:
                power = 1
            else:
                power = int(variables[1])
            if variables[0] == '':
                var_degree = -1
            else:
                var_degree = int(variables[0][1:])
            if var_degree != -1:
                if len(matrix_spot) <= var_degree:
                    matrix_spot = np.append(matrix_spot, [0]*(var_degree - len(matrix_spot)+1))
                matrix_spot[var_degree] = power
        matrix_spots.append(matrix_spot)
        coefficients.append(coefficient)
    #Pad the matrix spots so they are all the same length.
    length = max(len(matrix_spot) for matrix_spot in matrix_spots)
    for i in range(len(matrix_spots)):
        matrix_spot = matrix_spots[i]
        if len(matrix_spot) < length:
            matrix_spot = np.append(matrix_spot, [0]*(length - len(matrix_spot)))
            matrix_spots[i] = matrix_spot
    matrix_size = np.maximum.reduce([matrix_spot for matrix_spot in matrix_spots])
    matrix_size = matrix_size + np.ones_like(matrix_size)
    matrix_size = matrix_size[::-1] #So the variables are in the right order.
    matrix = np.zeros(matrix_size)
    for i in range(len(matrix_spots)):
        matrix_spot = matrix_spots[i][::-1] #So the variables are in the right order.
        coefficient = coefficients[i]
        matrix[tuple(matrix_spot)] = coefficient
    return matrix

>>>>>>> da8989d1
def check_zeros(zeros, polys):
    """
    Function that checks the zeros.

    Parameters
    ----------
    zeros : list
        The list of roots found using the root finder.
    polys : list
        The polynomials that were used for root finding.

    Prints
    ----------
    The number of correct zeroes found with the total number.
    The number of zeros that were out of range.

    """
    correct = 0
    out_of_range = 0
    if zeros != -1:
        for zero in zeros:
            good = True
            for poly in polys:
                if not np.isclose(0, poly.evaluate_at(zero), atol = 1.e-3):
                    good = False
                    if (np.abs(zero) > 1).any():
                        out_of_range += 1
                    break
            if good:
                correct += 1
    print("{} ZEROS ARE CORRECT OUT OF {}".format(correct, len(zeros)))
<<<<<<< HEAD
    print("{} of them were out of range".format(out_of_range))
=======
    print("{} of them were out of range".format(outOfRange))
>>>>>>> 95a66c69ca1a260d01326921302cae7b8dd68a47<|MERGE_RESOLUTION|>--- conflicted
+++ resolved
@@ -90,7 +90,7 @@
     Returns
     -------
     slices : list
-        Each value of the list is a slice of the matrix in some dimension. 
+        Each value of the list is a slice of the matrix in some dimension.
         It is exactly the size of the matrix.
     '''
     slices = list()
@@ -108,7 +108,7 @@
     Returns
     -------
     slices : list
-        Each value of the list is a slice of the matrix in some dimension. 
+        Each value of the list is a slice of the matrix in some dimension.
         It is exactly the size of the matrix.
     '''
     slices = list()
@@ -214,7 +214,7 @@
     Parameters
     --------
     mon: list
-        A list of zeros, the length of which is the dimension of the desired monomials. 
+        A list of zeros, the length of which is the dimension of the desired monomials.
         Will change as the function searches recursively.
     num_left : int
         The degree of the monomials desired. Will decrease as the function searches recursively.
@@ -266,67 +266,6 @@
     else:
         return sorted_polys[::-1]
 
-<<<<<<< HEAD
-=======
-def make_poly_coeff_matrix(input_string):
-    '''
-    Takes a string input of a polynomaial and returns the coefficient matrix for it.
-    Usefull for making things of high degree of dimension so you don't have to make it by hand.
-
-    All strings must be of the following syntax. Ex. '3x0^2+2.1x1^2*x2+-14.73x0*x2^3'
-
-    1. There can be no spaces.
-    2. All monomials must be seperated by a '+'. If the coefficient of the monomial is negative
-         then the '-' sign should come after the '+'. This is not needed for the first monomial.
-    3. All variables inside a monomial are seperated by a '*'.
-    4. The power of a variable in a monomial is given folowing a '^' sign.
-    '''
-    matrix_spots = list()
-    coefficients = list()
-    for monomial in input_string.split('+'):
-        coefficient_string = monomial[:first_x(monomial)]
-        if coefficient_string == '-':
-            coefficient = -1
-        elif coefficient_string == '':
-            coefficient = 1
-        else:
-            coefficient = float(coefficient_string)
-        mons = monomial[first_x(monomial):].split('*')
-        matrix_spot = [0]
-        for mon in mons:
-            variables = mon.split('^')
-            if len(variables) == 1:
-                power = 1
-            else:
-                power = int(variables[1])
-            if variables[0] == '':
-                var_degree = -1
-            else:
-                var_degree = int(variables[0][1:])
-            if var_degree != -1:
-                if len(matrix_spot) <= var_degree:
-                    matrix_spot = np.append(matrix_spot, [0]*(var_degree - len(matrix_spot)+1))
-                matrix_spot[var_degree] = power
-        matrix_spots.append(matrix_spot)
-        coefficients.append(coefficient)
-    #Pad the matrix spots so they are all the same length.
-    length = max(len(matrix_spot) for matrix_spot in matrix_spots)
-    for i in range(len(matrix_spots)):
-        matrix_spot = matrix_spots[i]
-        if len(matrix_spot) < length:
-            matrix_spot = np.append(matrix_spot, [0]*(length - len(matrix_spot)))
-            matrix_spots[i] = matrix_spot
-    matrix_size = np.maximum.reduce([matrix_spot for matrix_spot in matrix_spots])
-    matrix_size = matrix_size + np.ones_like(matrix_size)
-    matrix_size = matrix_size[::-1] #So the variables are in the right order.
-    matrix = np.zeros(matrix_size)
-    for i in range(len(matrix_spots)):
-        matrix_spot = matrix_spots[i][::-1] #So the variables are in the right order.
-        coefficient = coefficients[i]
-        matrix[tuple(matrix_spot)] = coefficient
-    return matrix
-
->>>>>>> da8989d1
 def check_zeros(zeros, polys):
     """
     Function that checks the zeros.
@@ -358,8 +297,4 @@
             if good:
                 correct += 1
     print("{} ZEROS ARE CORRECT OUT OF {}".format(correct, len(zeros)))
-<<<<<<< HEAD
-    print("{} of them were out of range".format(out_of_range))
-=======
-    print("{} of them were out of range".format(outOfRange))
->>>>>>> 95a66c69ca1a260d01326921302cae7b8dd68a47+    print("{} of them were out of range".format(out_of_range))