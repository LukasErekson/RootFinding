import numpy as np
import itertools
from scipy.linalg import solve_triangular, eig
from yroots import LinearProjection
from yroots.polynomial import MultiCheb, MultiPower, is_power
from yroots.MacaulayReduce import rrqr_reduceMacaulay, find_degree, \
                              add_polys
from yroots.utils import row_swap_matrix, MacaulayError, slice_top, get_var_list, \
                              mon_combos, mon_combosHighest, sort_polys_by_degree, \
                              deg_d_polys, all_permutations_cheb, ConditioningError
import warnings

def multiplication(polys, max_cond_num, macaulay_zero_tol, verbose=False, MSmatrix=0, return_all_roots=True):
    '''
    Finds the roots of the given list of multidimensional polynomials using a multiplication matrix.

    Parameters
    ----------
    polys : list of polynomial objects
        Polynomials to find the common roots of.
    verbose : bool
        Prints information about how the roots are computed.
    MSmatrix : int
        Controls which Moller-Stetter matrix is constructed. The options are:
            0 (default) -- The Moller-Stetter matrix of a random polynomial
            Some positive integer i < dimension -- The Moller-Stetter matrix of x_i
<<<<<<< HEAD
    verbose : bool
        Prints information about how the roots are computed.
    return_all_roots : bool
        Returns all the roots (including complex roots) if true, just the real roots
        otherwise.
    approx_tol : float
        The tolerance for the Chebyshev approximation. This is passed in trim_coeffs in
        LinearProjection.remove_linear function.
    solve_tol : float
        How small we want the values to be before assuming they are 0.
=======
    return_all_roots : bool
        If True returns all the roots, otherwise just the ones in the unit box.
    max_cond_num : float
        The maximum condition number of the Macaulay Matrix Reduction
    macaulay_zero_tol : float
        What is considered 0 in the macaulay matrix reduction.
>>>>>>> d29949ba
    returns
    -------
    roots : numpy array
        The common roots of the polynomials. Each row is a root.
    Raises
    ------
    ConditioningError if MSMultMatrix(...) raises a ConditioningError.
    '''
    #We don't want to use Linear Projection right now
    polys, transform, is_projected = polys, lambda x:x, False

    if len(polys) == 1:
        from yroots.OneDimension import solve
        return transform(solve(polys[0], MSmatrix=0))
    poly_type = is_power(polys, return_string = True)
    dim = polys[0].dim

    if MSmatrix not in list(range(dim+1)):
        raise ValueError('MSmatrix must be 0 (random polynomial), or the index of a variable')

    #By Bezout's Theorem. Useful for making sure that the reduced Macaulay Matrix is as we expect
    degrees = [poly.degree for poly in polys]
    max_number_of_roots = np.prod(degrees)

    try:
<<<<<<< HEAD
        m_f, var_dict = MSMultMatrix(polys, poly_type, verbose=verbose, MSmatrix=MSmatrix, tol=solve_tol)
=======
        m_f, var_dict = MSMultMatrix(polys, poly_type, verbose=verbose, MSmatrix=MSmatrix, max_cond_num=max_cond_num, macaulay_zero_tol=macaulay_zero_tol)
>>>>>>> d29949ba
    except ConditioningError as e:
        raise e

    if verbose:
        print("\nM_f:\n", m_f[::-1,::-1])

    # Get list of indexes of single variables and store vars that were not
    # in the vector space basis.
    var_spots = list()
    for spot in get_var_list(dim):
        var_spots.append(var_dict[tuple(spot)])

    # Get left eigenvectors (come in conjugate pairs)
    vals,vecs = eig(m_f,left=True,right=False)

    if verbose:
        print('\nLeft Eigenvectors (as rows)\n',vecs.T)
        print('\nEigenvals\n', vals)

    zeros_spot = var_dict[tuple(0 for i in range(dim))]

    #throw out roots that were calculated unstably
#     vecs = vecs[:,np.abs(vecs[zeros_spot]) > 1.e-10]
    if verbose:
        print('\nVariable Spots in the Vector\n',var_spots)
        print('\nEigeinvecs at the Variable Spots:\n',vecs[var_spots])
        print('\nConstant Term Spot in the Vector\n',zeros_spot)
        print('\nEigeinvecs at the Constant Term\n',vecs[zeros_spot])

    roots = transform(vecs[var_spots]/vecs[zeros_spot])

    #Check if too many roots
    assert roots.shape[1] <= max_number_of_roots,"Found too many roots"
    if return_all_roots:
        return roots.T
    else:
        # only return roots in the unit complex hyperbox
        return roots.T[np.all(np.abs(roots) <= 1,axis = 0)]

def MSMultMatrix(polys, poly_type, max_cond_num, macaulay_zero_tol, verbose=False, MSmatrix=0):
    '''
    Finds the multiplication matrix using the reduced Macaulay matrix.

    Parameters
    ----------
    polys : array-like
        The polynomials to find the common zeros of
    poly_type : string
        The type of the polynomials in polys
    verbose : bool
        Prints information about how the roots are computed.
    MSmatrix : int
        Controls which Moller-Stetter matrix is constructed. The options are:
            0 (default) -- The Moller-Stetter matrix of a random polynomial
            Some positive integer i < dimension -- The Moller-Stetter matrix of x_i
    max_cond_num : float
        The maximum condition number of the Macaulay Matrix Reduction
    macaulay_zero_tol : float
        What is considered 0 in the macaulay matrix reduction.
    Returns
    -------
    multiplicationMatrix : 2D numpy array
        The multiplication matrix for a random polynomial f
    var_dict : dictionary
        Maps each variable to its position in the vector space basis

    Raises
    ------
    ConditioningError if MacaulayReduction(...) raises a ConditioningError.
    '''
    try:
        basisDict, VB = MacaulayReduction(polys, max_cond_num=max_cond_num, macaulay_zero_tol=macaulay_zero_tol, verbose=verbose)
    except ConditioningError as e:
        raise e

    dim = max(f.dim for f in polys)

    # Get the polynomial to make the MS matrix of
    if MSmatrix==0: #random poly
        f = _random_poly(poly_type, dim)[0]
    else: #multiply by x_i where i is determined by MSmatrix
        xi_ind = np.zeros(dim, dtype=int)
        xi_ind[MSmatrix-1] = 1
        coef = np.zeros((2,)*dim)
        coef[tuple(xi_ind)] = 1
        if poly_type == "MultiPower":
            f = MultiPower(np.array(coef))
        elif poly_type == "MultiCheb":
            f = MultiCheb(np.array(coef))
        else:
            raise ValueError()

    if verbose:
        print("\nCoefficients of polynomial whose Moller-Stetter matrix we construt\n", f.coeff)

    #Dictionary of terms in the vector basis their spots in the matrix.
    VBdict = {}
    spot = 0
    for row in VB:
        VBdict[tuple(row)] = spot
        spot+=1

    # Build multiplication matrix m_f
    mMatrix = np.zeros((len(VB), len(VB)))
    for i in range(VB.shape[0]):
        f_coeff = f.mon_mult(VB[i], returnType = 'Matrix')
        for term in zip(*np.where(f_coeff != 0)):
            if term in VBdict:
                mMatrix[VBdict[term]][i] += f_coeff[term]
            else:
                mMatrix[:,i] -= f_coeff[term]*basisDict[term]

    # Construct var_dict
    var_dict = {}
    for i in range(len(VB)):
        mon = VB[i]
        if np.sum(mon) == 1 or np.sum(mon) == 0:
            var_dict[tuple(mon)] = i

    return mMatrix, var_dict

def MacaulayReduction(initial_poly_list, max_cond_num, macaulay_zero_tol, verbose=False):
    """Reduces the Macaulay matrix to find a vector basis for the system of polynomials.

    Parameters
    --------
    initial_poly_list: list
        The polynomials in the system we are solving.
    max_cond_num : float
        The maximum condition number of the Macaulay Matrix Reduction
    macaulay_zero_tol : float
        What is considered 0 in the macaulay matrix reduction.
    verbose : bool
        Prints information about how the roots are computed.
    Returns
    -----------
    basisDict : dict
        A dictionary of terms not in the vector basis a matrixes of things in the vector basis that the term
        can be reduced to.
    VB : numpy array
        The terms in the vector basis, each row being a term.

    Raises
    ------
    ConditioningError if rrqr_reduceMacaulay(...) raises a ConditioningError.
    """
    power = is_power(initial_poly_list)
    dim = initial_poly_list[0].dim
    poly_coeff_list = []
    degree = find_degree(initial_poly_list)

    for poly in initial_poly_list:
        poly_coeff_list = add_polys(degree, poly, poly_coeff_list)

    #Creates the matrix
    matrix, matrix_terms, cuts = create_matrix(poly_coeff_list, degree, dim)
    if verbose:
        np.set_printoptions(suppress=False, linewidth=200)
        print('\nStarting Macaulay Matrix\n', matrix)
        print('\nColumns in Macaulay Matrix\nFirst element in tuple is degree of x, Second element is degree of y\n', matrix_terms)
        print('\nLocation of Cuts in the Macaulay Matrix into [ Mb | M1* | M2* ]\n', cuts)

    try:
        matrix, matrix_terms = rrqr_reduceMacaulay(matrix, matrix_terms, cuts, max_cond_num=max_cond_num, macaulay_zero_tol=macaulay_zero_tol)
    except ConditioningError as e:
        raise e

    # TODO: rrqr_reduceMacaulay2 is not working when expected.
    # if np.allclose(matrix[cuts[0]:,:cuts[0]], 0):
    #     matrix, matrix_terms = rrqr_reduceMacaulay2(matrix, matrix_terms, cuts, accuracy = accuracy)
    # else:
    #     matrix, matrix_terms = rrqr_reduceMacaulay(matrix, matrix_terms, cuts, accuracy = accuracy)

    if verbose:
        np.set_printoptions(suppress=True, linewidth=200)
        print("\nFinal Macaulay Matrix\n", matrix)
        print("\nColumns in Macaulay Matrix\n", matrix_terms)

    VB = matrix_terms[matrix.shape[0]:]
    basisDict = makeBasisDict(matrix, matrix_terms, VB, power)

    return basisDict, VB

def makeBasisDict(matrix, matrix_terms, VB, power):
    '''Calculates and returns the basisDict.

    This is a dictionary of the terms on the diagonal of the reduced Macaulay matrix to the terms in the Vector Basis.
    It is used to create the multiplication matrix in root_finder.

    Parameters
    --------
    matrix: numpy array
        The reduced Macaulay matrix.
    matrix_terms : numpy array
        The terms in the matrix. The i'th row is the term represented by the i'th column of the matrix.
    VB : numpy array
        Each row is a term in the vector basis.
    power : bool
        If True, the initial polynomials were MultiPower. If False, they were MultiCheb.

    Returns
    -----------
    basisDict : dict
        Maps terms on the diagonal of the reduced Macaulay matrix (tuples) to numpy arrays that represent the
        terms reduction into the Vector Basis.
    '''
    basisDict = {}

    VBSet = set()
    for i in VB:
        VBSet.add(tuple(i))

    #We don't actually need most of the rows, so we only get the ones we need
    if power:
        neededSpots = set()
        for term, mon in itertools.product(VB,get_var_list(VB.shape[1])):
            if tuple(term+mon) not in VBSet:
                neededSpots.add(tuple(term+mon))

    for i in range(matrix.shape[0]):
        term = tuple(matrix_terms[i])
        if power and term not in neededSpots:
            continue
        basisDict[term] = matrix[i][matrix.shape[0]:]

    return basisDict

def create_matrix(poly_coeffs, degree, dim):
    ''' Builds a Macaulay matrix.

    Parameters
    ----------
    poly_coeffs : list.
        Contains numpy arrays that hold the coefficients of the polynomials to be put in the matrix.
    degree : int
        The degree of the Macaulay Matrix
    dim : int
        The dimension of the polynomials going into the matrix.
    Returns
    -------
    matrix : 2D numpy array
        The Macaulay matrix.
    matrix_terms : numpy array
        The ith row is the term represented by the ith column of the matrix.
    cuts : tuple
        When the matrix is reduced it is split into 3 parts with restricted pivoting. These numbers indicate
        where those cuts happen.
    '''
    bigShape = [degree+1]*dim
    matrix_terms, cuts = sorted_matrix_terms(degree, dim)

    #Get the slices needed to pull the matrix_terms from the coeff matrix.
    matrix_term_indexes = list()
    for row in matrix_terms.T:
        matrix_term_indexes.append(row)

    #Adds the poly_coeffs to flat_polys, using added_zeros to make sure every term is in there.
    added_zeros = np.zeros(bigShape)
    flat_polys = list()
    for coeff in poly_coeffs:
        slices = slice_top(coeff)
        added_zeros[slices] = coeff
        flat_polys.append(added_zeros[tuple(matrix_term_indexes)])
        added_zeros[slices] = np.zeros_like(coeff)
    del poly_coeffs

    #Make the matrix. Reshape is faster than stacking.
    matrix = np.reshape(flat_polys, (len(flat_polys),len(matrix_terms)))

    #Sorts the rows of the matrix so it is close to upper triangular.
    matrix = row_swap_matrix(matrix)
    return matrix, matrix_terms, cuts

def sorted_matrix_terms(degree, dim):
    '''Finds the matrix_terms sorted in the term order needed for Macaulay reduction.
    So the highest terms come first,the x,y,z etc monomials last.
    Parameters
    ----------
    degree : int
        The degree of the Macaulay Matrix
    dim : int
        The dimension of the polynomials going into the matrix.
    Returns
    -------
    sorted_matrix_terms : numpy array
        The sorted matrix_terms. The ith row is the term represented by the ith column of the matrix.
    cuts : tuple
        When the matrix is reduced it is split into 3 parts with restricted pivoting. These numbers indicate
        where those cuts happen.
    '''
    highest_mons = mon_combosHighest([0]*dim,degree)[::-1]

    other_mons = list()
    d = degree - 1
    while d > 1:
        other_mons += mon_combosHighest([0]*dim,d)[::-1]
        d -= 1

    xs_mons = mon_combos([0]*dim,1)[::-1]
    sorted_matrix_terms = np.reshape(highest_mons+other_mons+xs_mons, (len(highest_mons+other_mons+xs_mons),dim))
    return sorted_matrix_terms, tuple([len(highest_mons),len(highest_mons)+len(other_mons)])

def _random_poly(_type, dim):
    '''
    Generates a random linear polynomial that has the form
    c_1x_1 + c_2x_2 + ... + c_nx_n where n = dim and each c_i is a randomly
    chosen integer between 0 and 1000.

    Parameters
    ----------
    _type : string
        Type of Polynomial to generate. "MultiCheb" or "MultiPower".
    dim : int
        Degree of polynomial to generate (?).

    Returns
    -------
    Polynomial
        Randomly generated Polynomial.
    '''
    _vars = get_var_list(dim)

    random_poly_shape = [2 for i in range(dim)]

    # random_poly_coeff = np.zeros(tuple(random_poly_shape), dtype=int)
    # for var in _vars:
    #     random_poly_coeff[var] = np.random.randint(1000)

    random_poly_coeff = np.zeros(tuple(random_poly_shape), dtype=float)
    #np.random.seed(42)

    coeffs = np.random.rand(dim)
    coeffs /= np.linalg.norm(coeffs)
    for i,var in enumerate(_vars):
        random_poly_coeff[var] = coeffs[i]

    if _type == 'MultiCheb':
        return MultiCheb(random_poly_coeff), _vars
    else:
        return MultiPower(random_poly_coeff), _vars<|MERGE_RESOLUTION|>--- conflicted
+++ resolved
@@ -24,25 +24,12 @@
         Controls which Moller-Stetter matrix is constructed. The options are:
             0 (default) -- The Moller-Stetter matrix of a random polynomial
             Some positive integer i < dimension -- The Moller-Stetter matrix of x_i
-<<<<<<< HEAD
-    verbose : bool
-        Prints information about how the roots are computed.
-    return_all_roots : bool
-        Returns all the roots (including complex roots) if true, just the real roots
-        otherwise.
-    approx_tol : float
-        The tolerance for the Chebyshev approximation. This is passed in trim_coeffs in
-        LinearProjection.remove_linear function.
-    solve_tol : float
-        How small we want the values to be before assuming they are 0.
-=======
     return_all_roots : bool
         If True returns all the roots, otherwise just the ones in the unit box.
     max_cond_num : float
         The maximum condition number of the Macaulay Matrix Reduction
     macaulay_zero_tol : float
         What is considered 0 in the macaulay matrix reduction.
->>>>>>> d29949ba
     returns
     -------
     roots : numpy array
@@ -68,11 +55,7 @@
     max_number_of_roots = np.prod(degrees)
 
     try:
-<<<<<<< HEAD
-        m_f, var_dict = MSMultMatrix(polys, poly_type, verbose=verbose, MSmatrix=MSmatrix, tol=solve_tol)
-=======
         m_f, var_dict = MSMultMatrix(polys, poly_type, verbose=verbose, MSmatrix=MSmatrix, max_cond_num=max_cond_num, macaulay_zero_tol=macaulay_zero_tol)
->>>>>>> d29949ba
     except ConditioningError as e:
         raise e
 
