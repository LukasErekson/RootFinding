--- conflicted
+++ resolved
@@ -896,25 +896,7 @@
 
     # Approximate the function using Chebyshev polynomials
     coeff, inf_norm = interval_approximate_1d(f,a,b,deg)
-
-<<<<<<< HEAD
-    # coeff, inf_norm = interval_approximate_1d(f,a,b,good_deg)
     coeff2, inf_norm = interval_approximate_1d(f,a,b,deg*2,inf_norm)
-=======
-    # Trim the coefficient array (reduce the degree) as much as we can.
-    # This identifies a 'good degree' with which to approximate the function
-    # if it is less than the given approx degree.
-    while np.isclose(0, coeff[-1], atol=tols.abs_approx_tol, rtol=tols.rel_approx_tol):
-        if len(coeff) == 1:
-            break
-        coeff = coeff[:-1]
-
-
-    good_deg = max(len(coeff) - 1, 1)
-
-    # coeff, inf_norm = interval_approximate_1d(f,a,b,good_deg)
-    coeff2, inf_norm, sign_change = interval_approximate_1d(f,a,b,good_deg*2,inf_norm, return_bools=True)
->>>>>>> 594fdc79
 
     coeff2[slice_top(coeff)] -= coeff
 
