--- conflicted
+++ resolved
@@ -12,11 +12,7 @@
 from yroots.Multiplication import multiplication
 from yroots.utils import clean_zeros_from_matrix, slice_top, MacaulayError, \
                         get_var_list, ConditioningError, TooManyRoots, Tolerances, \
-<<<<<<< HEAD
                         solve_linear, memoize, Memoize
-=======
-                        solve_linear, memoize
->>>>>>> 2e607060
 from yroots.polynomial import MultiCheb
 from yroots.IntervalChecks import IntervalData
 from yroots.RootTracker import RootTracker
@@ -213,7 +209,7 @@
     x : numpy array
         The points to be tranformed.
     a : float or numpy array
-        The lower bound on the interval. Float if one-dimensional, numpy array 
+        The lower bound on the interval. Float if one-dimensional, numpy array
         if multi-dimensional.
     b : float or numpy array
         The upper bound on the interval. Float if one-dimensional, numpy array
@@ -331,7 +327,7 @@
     return values_cheb[slicer]
 
 def interval_approximate_1d(f,a,b,deg,return_bools=False,return_inf_norm=False):
-    """Finds the chebyshev approximation of a one-dimensional function on an 
+    """Finds the chebyshev approximation of a one-dimensional function on an
     interval.
 
     Parameters
@@ -387,7 +383,7 @@
     Returns
     -------
     get_cheb_grid : numpy array
-        The chebyshev grid used to evaluate the functions in 
+        The chebyshev grid used to evaluate the functions in
         interval_approximate_nd
     """
     if has_eval_grid:
@@ -400,7 +396,7 @@
         return np.column_stack(tuple(map(flatten, cheb_grids)))
 
 def interval_approximate_nd(f,a,b,deg,return_inf_norm=False):
-    """Finds the chebyshev approximation of an n-dimensional function on an 
+    """Finds the chebyshev approximation of an n-dimensional function on an
     interval.
 
     Parameters
@@ -434,14 +430,6 @@
         cheb_points = transform(get_cheb_grid(deg, dim, False), a, b)
         values_block = f(*cheb_points.T).reshape(*([deg+1]*dim))
 
-<<<<<<< HEAD
-    # figure out on which subintervals the function changes sign
-    if return_bools:
-        # change_sign = [False]*(2**dim)
-        change_sign = changes_sign(deg, dim, values_block)
-
-=======
->>>>>>> 2e607060
     values = chebyshev_block_copy(values_block)
 
     if return_inf_norm:
@@ -454,13 +442,10 @@
         coeffs[x0sl] /= 2
         coeffs[degsl] /= 2
 
-<<<<<<< HEAD
-    if return_bools:
-        if return_inf_norm: return coeffs[slices], change_sign, inf_norm
-        else:               return coeffs[slices], change_sign
-    else:
-        if return_inf_norm: return coeffs[slices], inf_norm
-        else:               return coeffs[slices]
+    if return_inf_norm:
+        return coeffs[tuple(slices)], inf_norm
+    else:
+        return coeffs[tuple(slices)]
 
 @memoize
 def interval_approx_slicers(dim,deg):
@@ -493,41 +478,6 @@
     slices = tuple([slice(0,deg+1)]*dim)
     return x0_slicer,deg_slicer,slices,deg**dim
 
-def changes_sign(deg, dim, values_block):
-    """Finds on what intervals the function evaluations change sign (if at all).
-
-    Parameters
-    ----------
-    deg : int
-        The approximation degree used for Chebyshev interpolation.
-    dim : int
-        The dimension of the system.
-    values_block : ndarray
-        Function evaluations on the Chebyshev point grid of the Chebyshev
-        interpolationm.
-
-    Returns
-    -------
-    change_sign : list of bools
-        Whether or not the function changed signs on the interval. The slices
-        are set up such that change_sign[i] corresponds with intervals[i] in
-        the subinterval checks.
-    """
-    change_sign = [False]*(2**dim)
-
-    # The slices are arranged this way to match up with the array of
-    # intervals in the subinterval checks.
-    slice1 = slice(0, deg//2, 1)
-    slice2 = slice(deg//2, deg + 1, 1)
-
-    is_positive = values_block > 0
-=======
-    slices = [slice(0,deg+1)]*dim
-    if return_inf_norm:
-        return coeffs[tuple(slices)], inf_norm
-    else:
-        return coeffs[tuple(slices)]
->>>>>>> 2e607060
 
 def get_subintervals(a,b,dimensions,interval_data,polys,approx_error,check_subintervals=False):
     """Gets the subintervals to divide a search interval into.
@@ -595,13 +545,13 @@
         The absolute tolerance used in the approximation tolerance. The error is bouned by
         error < abs_approx_tol + rel_approx_tol * inf_norm_of_approximation
     good_deg : numpy array
-        Interpoation degree that is guaranteed to give an approximation valid 
+        Interpoation degree that is guaranteed to give an approximation valid
         to within approx_tol.
 
     Returns
     -------
     coeff : numpy array
-        The coefficient array of the interpolation. If it can't get a good 
+        The coefficient array of the interpolation. If it can't get a good
         approximation and needs to subdivide, returns None.
     inf_norm : float
         The inf norm of f on [a,b]
@@ -683,7 +633,7 @@
     # Approximate with a low degree Chebyshev polynomial
     coeff = interval_approximate_nd(func,a2,b2,2*deg)
     coeff[deg_slices(deg, dim)] = 0
-    
+
     # Sum up coeffieicents that are assumed to be just noise
     abs_approx_tol = np.sum(np.abs(coeff))
 
@@ -695,30 +645,27 @@
     return abs_approx_tol*10 / numSpots
 
 @memoize
-<<<<<<< HEAD
-=======
 def deg_slices(deg, dim):
     """Helper function for get_abs_approx_tol. Returns a slice object for
     accessing all the terms of total degree less than deg in a coefficient
     tensor.
-    
+
     Parameters
     ----------
         deg : int
             The degree of the Chebsyhev interpolation.
         dim : int
             The dimension of the system.
-    
+
     Returns
     -------
         slice
-            The slice that accesses all the coefficients of degree less than 
+            The slice that accesses all the coefficients of degree less than
             deg.
     """
     return (slice(0,deg),)*dim
 
 @memoize
->>>>>>> 2e607060
 def random_point(dim):
     """Gets a random point from [-1, 1]^dim that's used for get_abs_approx_tol.
     Since this is memoized, subsequent calls will be a lot faster.
@@ -737,9 +684,9 @@
     # Scale the points so that they're each within [-1, 1]
     return np.random.rand(dim)*2 - 1
 
-def subdivision_solve_nd(funcs , a, b, deg, target_deg, interval_data, 
+def subdivision_solve_nd(funcs , a, b, deg, target_deg, interval_data,
                          root_tracker, tols, max_level,good_degs=None, level=0,
-                         method='svd', use_target_tol=False, 
+                         method='svd', use_target_tol=False,
                          trust_small_evals=False):
     """Finds the common zeros of the given functions.
 
@@ -758,7 +705,7 @@
     target_deg : int
         The degree to subdivide down to before building the Macaulay matrix.
     interval_data : IntervalData
-        A class to run the subinterval checks and keep track of the solve 
+        A class to run the subinterval checks and keep track of the solve
         progress
     root_tracker : RootTracker
         A class to keep track of the roots that are found.
@@ -998,7 +945,7 @@
     dim : int
         Dimension of the monomials desired.
     shape : tuple
-        The limiting shape. The i'th index of the mon can't be bigger than the 
+        The limiting shape. The i'th index of the mon can't be bigger than the
         i'th index of the shape.
 
     Returns
@@ -1012,22 +959,22 @@
     """Finds all the monomials of a given degree that fits in a given shape and
      returns them. Works recursively.
 
-    Very similar to mon_combos, but only returns the monomials of the desired 
+    Very similar to mon_combos, but only returns the monomials of the desired
     degree.
 
     Parameters
     --------
     mon: list
-        A list of zeros, the length of which is the dimension of the desired 
+        A list of zeros, the length of which is the dimension of the desired
         monomials. Will change as the function searches recursively.
     remaining_degrees : int
-        Initially the degree of the monomials desired. Will decrease as the 
+        Initially the degree of the monomials desired. Will decrease as the
         function searches recursively.
     shape : tuple
         The limiting shape. The i'th index of the mon can't be bigger than the
         i'th index of the shape.
     cur_dim : int
-        The current position in the list the function is iterating through. 
+        The current position in the list the function is iterating through.
         Defaults to 0, but increases in each step of the recursion.
 
     Returns
@@ -1075,7 +1022,7 @@
 def subdivision_solve_1d(f, a, b, deg, target_deg, interval_data, root_tracker,
                          tols, max_level, level=0, method='svd',
                          trust_small_evals=False):
-    """Finds the roots of a one-dimensional function using subdivision and 
+    """Finds the roots of a one-dimensional function using subdivision and
     chebyshev approximation.
 
     Parameters
