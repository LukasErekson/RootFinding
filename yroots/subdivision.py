"""
Subdivision provides a solve function that finds roots of a set of functions
by approximating the functions with Chebyshev polynomials.
When the approximation is performed on a sufficiently small interval,
the approximation degree is small enough to be solved efficiently.

"""

import numpy as np
from scipy.fftpack import fftn
from yroots.OneDimension import divCheb,divPower,multCheb,multPower,solve
from yroots.Division import division
from yroots.Multiplication import multiplication
from yroots.utils import clean_zeros_from_matrix, slice_top, MacaulayError, \
                        get_var_list, ConditioningError, TooManyRoots, Tolerances, \
                        solve_linear, Memoize
from yroots.polynomial import MultiCheb
from yroots.IntervalChecks import IntervalData
from yroots.RootTracker import RootTracker
from itertools import product
from matplotlib import pyplot as plt
from scipy.linalg import lu
import time
import warnings
from numba import jit

def solve(funcs, a, b, rel_approx_tol=1.e-15, abs_approx_tol=1.e-12,
          max_cond_num=1e5, good_zeros_factor=100, min_good_zeros_tol=1e-5,
          check_eval_error=True, check_eval_freq=1, plot=False,
          plot_intervals=False, deg=None, target_deg=None, max_level=999,
          return_potentials=False, method='svd', target_tol=1.e-16):
    """
    Finds the real roots of the given list of functions on a given interval.

    All of the tolerances can be passed in as numbers of iterable types. If
    multiple are passed in as iterable types they must have the same length.
    When the length is more than 1, they are used one after the other to polish
    the roots.

    Parameters
    ----------
    funcs : list of vectorized, callable functions
        Functions to find the common roots of.
        More efficient if functions have an 'evaluate_grid' method handle
        function evaluation at an grid of points.
    a : numpy array
        The lower bound on the interval.
    b : numpy array
        The upper bound on the interval.
    rel_approx_tol : float or list
        The relative tolerance used in the approximation tolerance. The error is bouned by
        error < abs_approx_tol + rel_approx_tol * inf_norm_of_approximation
    abs_approx_tol : float or list
        The absolute tolerance used in the approximation tolerance. The error is bouned by
        error < abs_approx_tol + rel_approx_tol * inf_norm_of_approximation
    max_cond_num : float or list
        The maximum condition number of the Macaulay Matrix Reduction
    macaulay_zero_tol : float or list
        What is considered 0 in the macaulay matrix reduction.
    good_zeros_factor : float or list
        Multiplying this by the approximation error gives how far outside of [-1,1] a root can
        be and still be considered inside the interval.
    min_good_zeros_tol : float or list
        The smallest the good_zeros_tol can be, which is how far outside of [-1,1] a root can
        be and still be considered inside the interval.
    check_eval_error : bool
        Whether to compute the evaluation error on the fly and replace the approx tol with it.
    check_eval_freq : int
        The evaluation error will be computed on levels that are multiples of this.
    plot : bool
        If True plots the zeros-loci of the functions along with the computed roots
    plot_intervals : bool
        If True, plot is True, and the functions are 2 dimensional, plots what check/method solved
        each part of the interval.
    deg : int
        The degree used for the approximation. If None, the following degrees
        are used.
        Degree 50 for 1D functions.
        Degree 9 for 2D functions.
        Degree 5 for 3D functions.
        Degree 3 for 4D functions.
        Degree 2 for 5D functions and above.
    target_deg : int
        The degree the approximation needs to be trimmed down to before the
        Macaulay solver is called. If unspecified, it will either be 5 (for 2D
        functions) or match the deg argument.
    max_level : int
        The maximum levels deep the recursion will go. Increasing it above 999 may result in recursion error!
    return_potentials : bool
        If True, returns the potential roots. Else, it does not.
    method : str (optional)
        The method to use when reducing the Macaulay matrix. Valid options are
        svd, tvb, and qrt.
    target_tol : float
        The final absolute approximation tolerance to use before using any sort
        of solver (Macaulay, linear, etc).

    If finding roots of a univariate function, `funcs` does not need to be a list,
    and `a` and `b` can be floats instead of arrays.

    Returns
    -------
    zeros : numpy array
        The common zeros of the polynomials. Each row is a root.
    """
    # Detect the dimension
    if not isinstance(funcs,list):
        dim = 1
    else:
        dim = len(funcs)

    # make a and b the right type
    a = np.float64(a)
    b = np.float64(b)

    # Choose an appropriate max degree for the given dimension if none is specified.
    if deg is None:
        deg_dim = {1: 100, 2:20, 3:9, 4:9}
        if dim > 4:
            deg = 2
        else:
            deg = deg_dim[dim]

    # Choose an appropriate target degree if none is specified
    if target_deg is None:
        if dim > 4:
            target_deg = 2
        else:
            target_deg = 3

    # Sets up the tolerances.
    tols = Tolerances(rel_approx_tol=rel_approx_tol,
                      abs_approx_tol=abs_approx_tol,
                      max_cond_num=max_cond_num,
                      good_zeros_factor=good_zeros_factor,
                      min_good_zeros_tol=min_good_zeros_tol,
                      check_eval_error=check_eval_error,
                      check_eval_freq=check_eval_freq,
                      target_tol=target_tol)
    tols.nextTols()

    # Set up the interval data and root tracker classes
    interval_data = IntervalData(a,b)
    root_tracker = RootTracker()

    if dim == 1:
        # In one dimension, we don't use target_deg; it's the same as deg
        target_deg = deg
        solve_func = subdivision_solve_1d
        if isinstance(funcs,list):
            funcs = funcs[0]
    else:
        solve_func = subdivision_solve_nd

    # Initial Solve
    solve_func(funcs, a, b, deg, target_deg, interval_data, \
              root_tracker, tols, max_level, method=method)
    root_tracker.keep_possible_duplicates()

    # Polishing
    while tols.nextTols():
        polish_intervals = root_tracker.get_polish_intervals()
        interval_data.add_polish_intervals(polish_intervals)
        for new_a, new_b in polish_intervals:
            interval_data.start_polish_interval()
            solve_func(funcs,new_a,new_b,deg,target_deg,interval_data,root_tracker,tols,max_level,method=method)
            root_tracker.keep_possible_duplicates(),
    print("\rPercent Finished: 100%{}".format(' '*50))

    # Print results
    interval_data.print_results()

    # Plotting
    if plot:
        if dim == 1:
            x = np.linspace(a,b,1000)
            plt.plot(x,funcs(x),color='k')
            plt.plot(np.real(root_tracker.roots),np.zeros(len(root_tracker.roots)),'o',color = 'none',markeredgecolor='r')
            plt.show()
        elif dim == 2:
            interval_data.plot_results(funcs, root_tracker.roots, plot_intervals)

    if len(root_tracker.potential_roots) != 0:
        warnings.warn("Some intervals subdivided too deep and some potential roots were found. To access these roots, rerun the solver with the keyword return_potentials=True")

    if return_potentials:
        return root_tracker.roots, root_tracker.potential_roots
    else:
        return root_tracker.roots

@jit
def transform(x,a,b):
    """Transforms points from the interval [-1,1] to the interval [a,b].

    Parameters
    ----------
    x : numpy array
        The points to be tranformed.
    a : float or numpy array
        The lower bound on the interval. Float if one-dimensional, numpy array if multi-dimensional
    b : float or numpy array
        The upper bound on the interval. Float if one-dimensional, numpy array if multi-dimensional

    Returns
    -------
    transform : numpy array
        The transformed points.
    """
    return ((b-a)*x+(b+a))/2

def chebyshev_block_copy(values_block):
    """This functions helps avoid double evaluation of functions at
    interpolation points. It takes in a tensor of function evaluation values
    and copies these values to a new tensor appropriately to prepare for
    chebyshev interpolation.

    Parameters
    ----------
    values_block : numpy array
      block of values from function evaluation
    Returns
    -------
    values_cheb : numpy array
      chebyshev interpolation values
    """
    dim = values_block.ndim
    deg = values_block.shape[0] - 1
    values_cheb = np.empty(tuple([2*deg])*dim, dtype=values_block.dtype)

    for block in product([False,True],repeat=dim):
        cheb_idx = [slice(0,deg+1)]*dim
        block_idx = [slice(None)]*dim
        for i,flip_dim in enumerate(block):
            if flip_dim:
                cheb_idx[i] = slice(deg+1,None)
                block_idx[i] = slice(deg-1,0,-1)
        values_cheb[tuple(cheb_idx)] = values_block[tuple(block_idx)]
    return values_cheb

def interval_approximate_1d(f,a,b,deg,inf_norm=None, return_bools=False):
    """Finds the chebyshev approximation of a one-dimensional function on an interval.

    Parameters
    ----------
    f : function from R -> R
        The function to interpolate.
    a : float
        The lower bound on the interval.
    b : float
        The upper bound on the interval.
    deg : int
        The degree of the interpolation.
    inf_norm : float
        The inf_norm of the function, if already computed.
    return_bools : bool
        Whether or not to return change_sign.
    Returns
    -------
    coeffs : numpy array
        The coefficient of the chebyshev interpolating polynomial.
    inf_norm : float
        The inf_norm of the function
    change_sign : bool
        Whether or not the function changes sign over the interval.
    """
    extrema = transform(np.cos((np.pi*np.arange(2*deg))/deg),a,b)
    values = f(extrema)

    if inf_norm is not None:
        inf_norm = max(np.max(np.abs(values)), inf_norm)
    else:
        inf_norm = np.max(np.abs(values))

    coeffs = np.real(np.fft.fft(values/deg))
    coeffs[0]/=2
    coeffs[deg]/=2

    if return_bools:
        # Check to see if the sign changes on the interval
<<<<<<< HEAD
        is_positive = (np.sign(values) + 1).astype(bool)
=======
        is_positive = values > 0
>>>>>>> 5a7abffb
        sign_change = any(is_positive) and any(~is_positive)
        return coeffs[:deg+1], inf_norm, sign_change

    return coeffs[:deg+1], inf_norm

@Memoize
def get_cheb_grid(deg, dim, has_eval_grid):
    """Helper function for interval_approximate_nd.

    Parameters
    ----------
    deg : int
        The interpolation degree.
    dim : int
        The interpolation dimension.

    Returns
    -------
    get_cheb_grid : numpy array
        The chebyshev grid used to evaluate the functions in interval_approximate_nd
    """
    if has_eval_grid:
        cheb_values = np.cos(np.arange(deg+1)*np.pi/deg)
        return np.column_stack([cheb_values]*dim)
    else:
        cheb_values = np.cos(np.arange(deg+1)*np.pi/deg)
        cheb_grids = np.meshgrid(*([cheb_values]*dim), indexing='ij')
        flatten = lambda x: x.flatten()
        return np.column_stack(tuple(map(flatten, cheb_grids)))

def interval_approximate_nd(f,a,b,deg,return_bools=False,inf_norm=None):
    """Finds the chebyshev approximation of an n-dimensional function on an interval.

    Parameters
    ----------
    f : function from R^n -> R
        The function to interpolate.
    a : numpy array
        The lower bound on the interval.
    b : numpy array
        The upper bound on the interval.
    deg : numpy array
        The degree of the interpolation in each dimension.
    return_bools: bool
        whether to return bools which indicate if the function changes sign or not
    inf_norm : float
        The inf_norm of the function, if already computed

    Returns
    -------
    coeffs : numpy array
        The coefficient of the chebyshev interpolating polynomial.
    change_sign: numpy array (Optional)
        list of which subintervals change sign
    inf_norm : float
        The inf_norm of the function
    """
    if len(a)!=len(b):
        raise ValueError("Interval dimensions must be the same!")

    dim = len(a)

    if hasattr(f,"evaluate_grid"):
        cheb_points = transform(get_cheb_grid(deg, dim, True), a, b)
        values_block = f.evaluate_grid(cheb_points)
    else:
        cheb_points = transform(get_cheb_grid(deg, dim, False), a, b)
        # cheb_points = [cheb_points[:,i] for i in range(dim)]
        values_block = f(*cheb_points.T).reshape([deg+1]*dim)

    # figure out on which subintervals the function changes sign
    if return_bools:
        # change_sign = [False]*(2**dim)
        change_sign = changes_sign(deg, dim, values_block)


    values = chebyshev_block_copy(values_block)

    if inf_norm is not None:
        inf_norm = max(np.max(np.abs(values_block)), inf_norm)
    else:
        inf_norm = np.max(np.abs(values_block))

    coeffs = np.real(fftn(values/deg**dim))

    for i in range(dim):
        # construct slices for the first and degs[i] entry in each dimension
        idx0 = [slice(None)] * dim
        idx0[i] = 0

        idx_deg = [slice(None)] * dim
        idx_deg[i] = deg

        # halve the coefficients in each slice
        coeffs[tuple(idx0)] /= 2
        coeffs[tuple(idx_deg)] /= 2

    slices = [slice(0,deg+1)]*dim
    if return_bools:
        return coeffs[tuple(slices)], change_sign, inf_norm
    else:
        return coeffs[tuple(slices)], inf_norm

def changes_sign(deg, dim, values_block):
    """Finds on what intervals the function evaluations change sign (if at all).

    Parameters
    ----------
    deg : int 
        The approximation degree used for Chebyshev interpolation.
    dim : int
        The dimension of the system.
    values_block : ndarray
        Function evaluations on the Chebyshev point grid of the Chebyshev
        interpolationm.

    Returns
    -------
    change_sign : list of bools
        Whether or not the function changed signs on the interval. The slices
        are set up such that change_sign[i] corresponds with intervals[i] in
        the subinterval checks.
    """
    change_sign = [False]*(2**dim)
        
    # The slices are arranged this way to match up with the array of 
    # intervals in the subinterval checks.
    slice1 = slice(0, deg//2, 1)
    slice2 = slice(deg//2, deg + 1, 1)
    
    is_positive = values_block > 0

    for i, s in enumerate(product([slice1, slice2], repeat=dim)):
        # Check if the entries are either all positive or negative
        flat_slice = is_positive[s].flatten()
        change_sign[i] = any(flat_slice) and any(~flat_slice)

    return change_sign

<<<<<<< HEAD
def get_subintervals(a,b,dimensions,interval_data,polys,change_sign_list,approx_errors,check_subintervals=False):
=======
def get_subintervals(a,b,dimensions,interval_data,polys,change_sign,approx_error,check_subintervals=False):
>>>>>>> 5a7abffb
    """Gets the subintervals to divide a search interval into.

    Parameters
    ----------
    a : numpy array
        The lower bound on the interval.
    b : numpy array
        The upper bound on the interval.
    dimensions : numpy array
        The dimensions we want to cut in half.
    interval_data : IntervalData
        A class to run the subinterval checks and keep track of the solve progress
    polys : list
        A list of MultiCheb polynomials representing the function approximations on the
        interval to subdivide. Used in the subinterval checks.
    change_sign_list : list of lists of bools
        A list of lists of bools of whether we know the functions can change 
        sign on the subintervals for each polynomial in polys.
        Used in the subinterval checks.
<<<<<<< HEAD
    approx_errors: list of floats
        The bound of the sup norm error for each chebyshev approximation.
=======
    approx_error: list of floats
        The bound of the sup norm error of the chebyshev approximation.
>>>>>>> 5a7abffb
    check_subintervals : bool
        If True runs the subinterval checks to throw out intervals where the functions are never 0.

    Returns
    -------
    subintervals : list
        Each element of the list is a tuple containing an a and b, the lower and upper bounds of the interval.
    """
    RAND = 0.5139303900908738
    subintervals = []
    diffs1 = ((b-a)*RAND)[dimensions]
    diffs2 = ((b-a)-(b-a)*RAND)[dimensions]

    for subset in product([False,True], repeat=len(dimensions)):
        subset = np.array(subset)
        aTemp = a.copy()
        bTemp = b.copy()
        aTemp[dimensions] += (~subset)*diffs1
        bTemp[dimensions] -= subset*diffs2
        subintervals.append((aTemp,bTemp))

    if check_subintervals:
        # get intervals -1 to 1
        scaled_subintervals = get_subintervals(-np.ones_like(a),np.ones_like(a),dimensions,None,None,None,approx_errors)
        return interval_data.check_subintervals(subintervals, scaled_subintervals, polys, change_sign_list, approx_errors)
    else:
        return subintervals

def full_cheb_approximate(f,a,b,deg,abs_approx_tol,rel_approx_tol,good_deg=None):
    """Gives the full chebyshev approximation and checks if it's good enough.

    Parameters
    ----------
    f : function
        The function we approximate.
    a : numpy array
        The lower bound on the interval.
    b : numpy array
        The upper bound on the interval.
    deg : int
        The degree to approximate with.
    rel_approx_tol : float or list
        The relative tolerance used in the approximation tolerance. The error is bouned by
        error < abs_approx_tol + rel_approx_tol * inf_norm_of_approximation
    abs_approx_tol : float or list
        The absolute tolerance used in the approximation tolerance. The error is bouned by
        error < abs_approx_tol + rel_approx_tol * inf_norm_of_approximation
    good_deg : numpy array
        Interpoation degree that is guaranteed to give an approximation valid to within approx_tol.

    Returns
    -------
    coeff : numpy array
        The coefficient array of the interpolation. If it can't get a good approximation and needs to subdivide, returns None.
    bools: numpy array
        (2^n, 1) array of bools corresponding to which subintervals the function changes sign in
        If it cannot get a good approximation, it returns which directions to subdivide in.
    inf_norm : float
        The inf norm of f on [a,b]
    error : float
        The approximation error
    """
    # We don't know what degree we want
    if good_deg is None:
        good_deg = deg
    # Try degree deg and see if it's good enough
    coeff, inf_norm = interval_approximate_nd(f,a,b,good_deg)
    coeff2, bools, inf_norm = interval_approximate_nd(f,a,b,good_deg*2,return_bools=True, inf_norm=inf_norm)
    coeff2[slice_top(coeff)] -= coeff

    error = np.sum(np.abs(coeff2))
    if error > abs_approx_tol+rel_approx_tol*inf_norm:
<<<<<<< HEAD
        # Find the directions to subdivide
        dim = len(a)
        # TODO: Intelligent Subdivision.
        # div_dimensions = []
        # slices = [slice(0,None,None)]*dim
        # for d in range(dim):
        #     slices[d] = slice(deg+1,None,None)
        #     if np.sum(np.abs(coeff2[tuple(slices)])) > approx_tol/dim:
        #         div_dimensions.append(d)
        #     slices[d] = slice(0,None,None)
        # if len(div_dimensions) == 0:
        #     div_dimensions.append(0)
        # return None, np.array(div_dimensions)

        # for now, subdivide in every dimension
        return None, [i for i in range(dim)], inf_norm, error
=======
        return None, bools, inf_norm, error
>>>>>>> 5a7abffb
    else:
        return coeff, bools, inf_norm, error

def good_zeros_nd(zeros, imag_tol, real_tol):
    """Get the real zeros in the -1 to 1 interval in each dimension.

    Parameters
    ----------
    zeros : numpy array
        The zeros to be checked.
    imag_tol : float
        How large the imaginary part can be to still have it be considered real.
    real_tol : float
        How far the real part can be outside the interval [-1,1]^n and still be
        considered valid.

    Returns
    -------
    good_zeros : numpy array
        The real zeros in [-1,1]^n of the input zeros.
    """
    # Take care of the case where we found only 1 root
    if len(zeros.shape) == 1:
        mask = np.all(np.abs(zeros.imag) <= imag_tol,axis = 0)
        mask *= np.all(np.abs(zeros) <= 1 + real_tol,axis = 0)
    else:
        mask = np.all(np.abs(zeros.imag) <= imag_tol,axis = 1)
        mask *= np.all(np.abs(zeros) <= 1 + real_tol,axis = 1)

    return zeros[mask].real

def get_abs_approx_tol(func, deg, a, b):
    """ Gets an absolute approximation tolerance based on the assumption that
        on the interval of size linearization_size * 2, the function can be
        perfectly approximated by a low degree Chebyshev polynomial.

        Parameters
        ----------
            func : function
                Function to approximate.
            deg : int
                The degree to use to approximate the function on the interval.
            a : numpy array
                The lower bounds of the interval on which to approximate.
            b : numpy array
                The upper bounds of the interval on which to approximate.

        Returns
        -------
            abs_approx_tol : float
                The calculated absolute approximation tolerance based on the
                noise of the function on the small interval.
    """
    dim = len(a)

    # Half the width of the smaller interval -- about 100*machine_epsilon
    linearization_size = 2.220446049250313e-14
    
    # Get a random small interval from [-1,1] and transform so it's 
    # within [a,b]
    x = transform(random_point(dim), a, b)
    a2 = np.array(x - linearization_size)
    b2 = np.array(x + linearization_size)
    
    # Approximate with a low degree Chebyshev polynomial
    coeff = interval_approximate_nd(func,a2,b2,2*deg)[0]
    coeff[:deg,:deg] = 0
    
    # Sum up coeffieicents that are assumed to be just noise
    abs_approx_tol = np.sum(np.abs(coeff))

    # Divide by the number of spots that were summed up.
    numSpots = (deg*2)**dim - (deg)**dim

    # Multiply by 10 to give a looser tolerance (speed-up)
    return abs_approx_tol*10 / numSpots

@Memoize
def random_point(dim):
    """Gets a random point from [-1, 1]^dim that's used for get_abs_approx_tol.
    Since this is Memoized, subsequent calls will be a lot faster.
    
    Parameters
    ----------
        dim : int
            The dimension of the system/how many samples to take from [0,1].
    
    Returns
    -------
        numpy array
            The random point that haas dim entries.
    """
    np.random.seed(0)
    # Scale the points so that they're each within [-1, 1]
    return np.random.rand(dim)*2 - 1

def subdivision_solve_nd(funcs,a,b,deg,target_deg,interval_data,root_tracker,tols,max_level,good_degs=None,level=0, method='svd', use_target_tol=False):
    """Finds the common zeros of the given functions.

    All the zeros will be stored in root_tracker.

    Parameters
    ----------
    funcs : list
        Each element of the list is a callable function.
    a : numpy array
        The lower bound on the interval.
    b : numpy array
        The upper bound on the interval.
    deg : int
        The degree to approximate with in the chebyshev approximation.
    target_deg : int
        The degree to subdivide down to before building the Macaulay matrix.
    interval_data : IntervalData
        A class to run the subinterval checks and keep track of the solve progress
    root_tracker : RootTracker
        A class to keep track of the roots that are found.
    tols : Tolerances
        The tolerances to be used.
    max_level : int
        The maximum level for the recursion
    good_degs : numpy array
        Interpoation degrees that are guaranteed to give an approximation valid to within approx_tol.
    level : int
        The current level of the recursion.
    method : str (optional)
        The method to use when reducing the Macaulay matrix. Valid options are
        svd, tvb, and qrt.
    use_target_tol : bool
        Whether or not to use tols.target_tol when making approximations. This
        is necessary to get a sufficiently accurate approximation from which to
        build the Macaulay matrix and run the solver.
    """
    if level >= max_level:
        # TODO Refine case where there may be a root and it goes too deep.
        interval_data.track_interval("Too Deep", [a, b])
        # Return potential roots if the residuals are small
        root_tracker.add_potential_roots((a + b)/2, a, b, "Too Deep.")
        return

    if tols.check_eval_error:
        # Using the first abs_approx_tol
        if not use_target_tol:
            tols.abs_approx_tol = tols.abs_approx_tols[tols.currTol]
            if level%tols.check_eval_freq == 0:
                numSpots = (deg*2)**len(a) - (deg)**len(a)
                for func in funcs:
                    tols.abs_approx_tol = max(tols.abs_approx_tol, numSpots * get_abs_approx_tol(func, 3, a, b))
        # Using target_tol
        else:
            tols.target_tol = tols.target_tols[tols.currTol]
            if level%tols.check_eval_freq == 0:
                numSpots = (deg*2)**len(a) - (deg)**len(a)
                for func in funcs:
                    tols.target_tol = max(tols.target_tol, numSpots * get_abs_approx_tol(func, 3, a, b))

    cheb_approx_list = []
    interval_data.print_progress()
    dim = len(a)
    if good_degs is None:
        good_degs = [None]*len(funcs)
    inf_norms = []
    approx_errors = []
    change_sign_list = []
    # Get the chebyshev approximations
    for func, good_deg in zip(funcs, good_degs):
        if use_target_tol:
            coeff,change_sign,inf_norm,approx_error = full_cheb_approximate(func,a,b,deg,tols.target_tol,tols.rel_approx_tol, good_deg)
        else:
            coeff,change_sign,inf_norm,approx_error = full_cheb_approximate(func,a,b,deg,tols.abs_approx_tol,tols.rel_approx_tol, good_deg)
        inf_norms.append(inf_norm)
        approx_errors.append(approx_error)
        change_sign_list.append(change_sign)
        # Subdivides if a bad approximation
        if coeff is None:
            intervals = get_subintervals(a,b,get_div_dirs(dim),interval_data,cheb_approx_list,change_sign,approx_errors)
            for new_a, new_b in intervals:
                subdivision_solve_nd(funcs,new_a,new_b,deg,target_deg,interval_data,root_tracker,tols,max_level,level=level+1, method=method)
            return
        else:
            # if the function changes sign on at least one subinterval, skip the checks
            if np.any(change_sign):
                cheb_approx_list.append(coeff)
                continue
            # Run checks to try and throw out the interval
            if interval_data.check_interval(coeff, approx_error, a, b):
                return

            cheb_approx_list.append(coeff)

    # Reduce the degree of the approximations while not introducing too much error
    coeffs, good_approx, approx_errors = trim_coeffs(cheb_approx_list, tols.abs_approx_tol, tols.rel_approx_tol, inf_norms, approx_errors)

    # Used if subdividing further.
    # Only choose good_degs if the approximation after trim_coeffs is good.
    if good_approx:
        # good_degs are assumed to be 1 higher than the current approx for more
        # accurate performance.
        good_degs = [coeff.shape[0] for coeff in coeffs]
        good_zeros_tol = max(tols.min_good_zeros_tol, sum(np.abs(approx_errors))*tols.good_zeros_factor)
        
    # Check if the degree is small enough or if trim_coeffs introduced too much error
    if np.any(np.array([coeff.shape[0] for coeff in coeffs]) > target_deg) or not good_approx:
<<<<<<< HEAD
        intervals = get_subintervals(a,b,np.arange(dim),interval_data,cheb_approx_list,change_sign_list,approx_errors,True)
=======
        intervals = get_subintervals(a,b,get_div_dirs(dim),interval_data,cheb_approx_list,change_sign,approx_errors,True)
>>>>>>> 5a7abffb
        for new_a, new_b in intervals:
            subdivision_solve_nd(funcs,new_a,new_b,deg, target_deg,interval_data,root_tracker,tols,max_level,good_degs,level+1, method=method, use_target_tol=True)

    # Check if any approx error is greater than target_tol for Macaulay method
    elif np.any(np.array(approx_errors) > np.array(tols.target_tol) + tols.rel_approx_tol*np.array(inf_norms)):
<<<<<<< HEAD
        intervals = get_subintervals(a,b,np.arange(dim),interval_data,cheb_approx_list,change_sign_list,approx_errors,True)
=======
        intervals = get_subintervals(a,b,get_div_dirs(dim),interval_data,cheb_approx_list,change_sign,approx_errors,True)
>>>>>>> 5a7abffb
        for new_a, new_b in intervals:
            subdivision_solve_nd(funcs,new_a,new_b,deg, target_deg,interval_data,root_tracker,tols,max_level,good_degs,level+1, method=method, use_target_tol=True)

    # Check if everything is linear
    elif np.all(np.array([coeff.shape[0] for coeff in coeffs]) == 2):
        if deg != 2:
            subdivision_solve_nd(funcs,a,b,2,target_deg,interval_data,root_tracker,tols,max_level,good_degs,level, method=method, use_target_tol=True)
            return
        zero, cond = solve_linear(coeffs)
        # Store the information and exit
        zero = good_zeros_nd(zero,good_zeros_tol,good_zeros_tol)
        zero = transform(zero,a,b)
        interval_data.track_interval("Base Case", [a,b])
        root_tracker.add_roots(zero, a, b, "Base Case")

    # Solve using spectral methods if stable.
    else:
        polys = [MultiCheb(coeff, lead_term = [coeff.shape[0]-1], clean_zeros = False) for coeff in coeffs]
        try:
            zeros = multiplication(polys, max_cond_num=tols.max_cond_num, method=method)
            zeros = good_zeros_nd(zeros,good_zeros_tol,good_zeros_tol)
            zeros = transform(zeros,a,b)
            interval_data.track_interval("Macaulay", [a,b])
            root_tracker.add_roots(zeros, a, b, "Macaulay")
        except (ConditioningError, TooManyRoots) as e:
            # Subdivide but run some checks on the intervals first
<<<<<<< HEAD
            intervals = get_subintervals(a,b,np.arange(dim),interval_data,cheb_approx_list,change_sign_list,approx_errors,True)
=======
            intervals = get_subintervals(a,b,get_div_dirs(dim),interval_data,cheb_approx_list,change_sign,approx_errors,True)
>>>>>>> 5a7abffb
            for new_a, new_b in intervals:
                subdivision_solve_nd(funcs,new_a,new_b,deg, target_deg,interval_data,root_tracker,tols,max_level,good_degs,level+1, method=method, use_target_tol=True)

@Memoize
def get_div_dirs(dim):
    """Returns the directions that the algorithm should subdivide in.

    Currently, this just returns all the directions. Memoized for speed.

    Parameters
    ----------
        dim : int
            The dimension of the system.
    
    Returns
    -------
        list of ints
            The direction in which we should subdivide in. For example, if in a
            3D system and we divide in all directions, returns [0, 1, 2].
    """
    return [i for i in range(dim)]

def trim_coeffs(coeffs, abs_approx_tol, rel_approx_tol, inf_norms, errors):
    """Trim the coefficient matrices to reduce the degree by zeroing out any
    entries in the coefficient matrix above a certain degree.

    Parameters
    ----------
    coeffs : list
        The coefficient matrices of the Chebyshev polynomials we are solving.
    rel_approx_tol : float or list
        The relative tolerance used in the approximation tolerance. The error is bouned by
        error < abs_approx_tol + rel_approx_tol * inf_norm_of_approximation
    abs_approx_tol : float or list
        The absolute tolerance used in the approximation tolerance. The error is bouned by
        error < abs_approx_tol + rel_approx_tol * inf_norm_of_approximation
    inf_norms : list
        The inf norms of the functions
    errors : list
        The approximation errors of the functions
    Returns
    -------
    polys : list
        The reduced degree Chebyshev polynomials
    good_approx : bool
        Whether all the approximations were good
    """
    # Assume we start with good approximations
    good_approx = True
    for num, coeff in enumerate(coeffs):
        # Get the error inherent in the approximation
        error = errors[num]

        # Try to zero out everything below the lower-reverse-hyperdiagonal
        # that's a fancy way of saying monomials that are more than the specified degree
        dim = coeff.ndim
        deg = np.sum(coeff.shape) - dim
        initial_mons = []
        for deg0 in range(coeff.shape[0], deg+1):
            initial_mons += mon_combos_limited_wrap(deg0, dim, coeff.shape)
        mons = np.array(initial_mons).T
        slices = [mons[i] for i in range(dim)]
        slice_error = np.sum(np.abs(coeff[tuple(slices)]))
        # increment error
        error += slice_error
        if error > abs_approx_tol+rel_approx_tol*inf_norms[num]:
            # FREAK OUT if we can't zero out everything below the lower-reverse-hyperdiagonal
            good_approx = False
        else:
            # try to increment the degree down
            coeff[tuple(slices)] = 0
            deg = coeff.shape[0]-1
            # stop when it gets linear...
            while deg > 1:
                # try to cut off another hyperdiagonal from the coefficient matrix
                mons = mon_combos_limited_wrap(deg, dim, coeff.shape)
                slices = [] # becomes the indices of the terms of degree deg
                mons = np.array(mons).T
                for i in range(dim):
                    slices.append(mons[i])
                slices = tuple(slices)
                slice_error = np.sum(np.abs(coeff[slices]))
                # if that introduces too much error, backtrack
                if slice_error + error > abs_approx_tol+rel_approx_tol*inf_norms[num]:
                    if deg < coeff.shape[0]-1:
                        slices = tuple([slice(0,deg+1)]*dim)
                        coeff = coeff[slices]
                    break
                # otherwise, increment the error
                else:
                    error += slice_error
                    coeff[slices] = 0
                    deg-=1
                    if deg == 1:
                        slices = tuple([slice(0,2)]*dim)
                        coeff = coeff[slices]
                        break
        coeffs[num] = coeff
        errors[num] = error

    return coeffs, good_approx, errors

@Memoize
def mon_combos_limited_wrap(deg, dim, shape):
    """A wrapper for mon_combos_limited to memoize.

    Parameters
    --------
    deg: int
        Degree of the monomials desired.
    dim : int
        Dimension of the monomials desired.
    shape : tuple
        The limiting shape. The i'th index of the mon can't be bigger than the i'th index of the shape.

    Returns
    -----------
    mon_combo_limited_wrap : list
        A list of all the monomials.
    """
    return mon_combos_limited([0]*dim,deg,shape)

def mon_combos_limited(mon, remaining_degrees, shape, cur_dim = 0):
    """Finds all the monomials of a given degree that fits in a given shape and returns them. Works recursively.

    Very similar to mon_combos, but only returns the monomials of the desired degree.

    Parameters
    --------
    mon: list
        A list of zeros, the length of which is the dimension of the desired monomials. Will change
        as the function searches recursively.
    remaining_degrees : int
        Initially the degree of the monomials desired. Will decrease as the function searches recursively.
    shape : tuple
        The limiting shape. The i'th index of the mon can't be bigger than the i'th index of the shape.
    cur_dim : int
        The current position in the list the function is iterating through. Defaults to 0, but increases
        in each step of the recursion.

    Returns
    -----------
    answers : list
        A list of all the monomials.
    """
    answers = []
    if len(mon) == cur_dim+1: # We are at the end of mon, no more recursion.
        if remaining_degrees < shape[cur_dim]:
            mon[cur_dim] = remaining_degrees
            answers.append(mon.copy())
        return answers
    if remaining_degrees == 0: # Nothing else can be added.
        answers.append(mon.copy())
        return answers
    temp = mon.copy() # Quicker than copying every time inside the loop.
    for i in range(min(shape[cur_dim],remaining_degrees+1)): # Recursively add to mon further down.
        temp[cur_dim] = i
        answers.extend(mon_combos_limited(temp, remaining_degrees-i, shape, cur_dim+1))
    return answers

def good_zeros_1d(zeros, imag_tol, real_tol):
    """Get the real zeros in the -1 to 1 interval

    Parameters
    ----------
    zeros : numpy array
        The zeros to be checked.
    imag_tol : float
        How large the imaginary part can be to still have it be considered real.
    real_tol : float
        How far the real part can be outside the interval [-1,1] and still be
        considered valid.

    Returns
    -------
    good_zeros : numpy array
        The real zeros in [-1,1] of the input zeros.
    """
    zeros = zeros[np.where(np.abs(zeros) <= 1 + real_tol)]
    zeros = zeros[np.where(np.abs(zeros.imag) < imag_tol)]
    return zeros.real

def subdivision_solve_1d(f,a,b,deg,target_deg,interval_data,root_tracker,tols,max_level,level=0,method='svd'):
    """Finds the roots of a one-dimensional function using subdivision and chebyshev approximation.

    Parameters
    ----------
    f : function from R -> R
        The function to interpolate.
    a : numpy array
        The lower bound on the interval.
    b : numpy array
        The upper bound on the interval.
    deg : int
        The degree of the approximation.
    target_deg : int
        The degree to subdivide down to before building the Macauly matrix.
    interval_data : IntervalData
        A class to run the subinterval checks and keep track of the solve progress
    root_tracker : RootTracker
        A class to keep track of the roots that are found.
    tols : Tolerances
        The tolerances to be used.
    max_level : int
        The maximum level for the recursion
    level : int
        The current level of the recursion.

    Returns
    -------
    coeffs : numpy array
        The coefficient of the chebyshev interpolating polynomial.
    """
    if level > max_level:
        # TODO Refine case where there may be a root and it goes too deep.
        interval_data.track_interval("Too Deep", [a, b])
        return


    # Determine the point at which to subdivide the interval
    RAND = 0.5139303900908738
    interval_data.print_progress()

    # Approximate the function using Chebyshev polynomials
    coeff, inf_norm = interval_approximate_1d(f,a,b,deg)
    coeff2, inf_norm, sign_change = interval_approximate_1d(f,a,b,deg*2,inf_norm, return_bools=True)

    coeff2[slice_top(coeff)] -= coeff

    # Calculate the approximate error between the deg and 2*deg approximations
    error = np.sum(np.abs(coeff2))
    allowed_error = tols.abs_approx_tol+tols.rel_approx_tol*inf_norm

    if error > allowed_error:
        # Subdivide the interval and recursively call the function.
        div_spot = a + (b-a)*RAND
        good_deg = deg
        subdivision_solve_1d(f, a, div_spot, good_deg, target_deg,interval_data,root_tracker,tols,max_level,level+1)
        subdivision_solve_1d(f, div_spot, b, good_deg, target_deg,interval_data,root_tracker,tols,max_level,level+1)
    else:
        # Trim the coefficient array (reduce the degree) as much as we can.
        # This identifies a 'good degree' with which to approximate the function
        # if it is less than the given approx degree.
        last_coeff_size = abs(coeff[-1])
        new_error = error + last_coeff_size
        while new_error < allowed_error:
            if len(coeff) == 1:
                break
            #maybe a list pop here? idk if worth it to switch away from arrays
            coeff = coeff[:-1]
            last_coeff_size = abs(coeff[-1])
            error = new_error
            new_error = error + last_coeff_size
        good_deg = max(len(coeff) - 1, 1)

        # Run interval checks to eliminate regions
        if not sign_change: # Skip checks if there is a sign change
            if interval_data.check_interval(coeff, error, a, b):
                return

        try:
            good_zeros_tol = max(tols.min_good_zeros_tol, error*tols.good_zeros_factor)
            zeros = transform(good_zeros_1d(multCheb(coeff),good_zeros_tol,good_zeros_tol),a,b)
            interval_data.track_interval("Macaulay", [a,b])
            root_tracker.add_roots(zeros, a, b, "Macaulay")
        except (ConditioningError, TooManyRoots) as e:
            div_spot = a + (b-a)*RAND
            subdivision_solve_1d(f,a,div_spot, good_deg, target_deg, interval_data,root_tracker,tols,max_level,level+1)
            subdivision_solve_1d(f,div_spot,b, good_deg, target_deg, interval_data,root_tracker,tols,max_level,level+1)<|MERGE_RESOLUTION|>--- conflicted
+++ resolved
@@ -277,11 +277,7 @@
 
     if return_bools:
         # Check to see if the sign changes on the interval
-<<<<<<< HEAD
-        is_positive = (np.sign(values) + 1).astype(bool)
-=======
         is_positive = values > 0
->>>>>>> 5a7abffb
         sign_change = any(is_positive) and any(~is_positive)
         return coeffs[:deg+1], inf_norm, sign_change
 
@@ -421,11 +417,7 @@
 
     return change_sign
 
-<<<<<<< HEAD
 def get_subintervals(a,b,dimensions,interval_data,polys,change_sign_list,approx_errors,check_subintervals=False):
-=======
-def get_subintervals(a,b,dimensions,interval_data,polys,change_sign,approx_error,check_subintervals=False):
->>>>>>> 5a7abffb
     """Gets the subintervals to divide a search interval into.
 
     Parameters
@@ -445,13 +437,8 @@
         A list of lists of bools of whether we know the functions can change 
         sign on the subintervals for each polynomial in polys.
         Used in the subinterval checks.
-<<<<<<< HEAD
     approx_errors: list of floats
         The bound of the sup norm error for each chebyshev approximation.
-=======
-    approx_error: list of floats
-        The bound of the sup norm error of the chebyshev approximation.
->>>>>>> 5a7abffb
     check_subintervals : bool
         If True runs the subinterval checks to throw out intervals where the functions are never 0.
 
@@ -524,26 +511,7 @@
 
     error = np.sum(np.abs(coeff2))
     if error > abs_approx_tol+rel_approx_tol*inf_norm:
-<<<<<<< HEAD
-        # Find the directions to subdivide
-        dim = len(a)
-        # TODO: Intelligent Subdivision.
-        # div_dimensions = []
-        # slices = [slice(0,None,None)]*dim
-        # for d in range(dim):
-        #     slices[d] = slice(deg+1,None,None)
-        #     if np.sum(np.abs(coeff2[tuple(slices)])) > approx_tol/dim:
-        #         div_dimensions.append(d)
-        #     slices[d] = slice(0,None,None)
-        # if len(div_dimensions) == 0:
-        #     div_dimensions.append(0)
-        # return None, np.array(div_dimensions)
-
-        # for now, subdivide in every dimension
-        return None, [i for i in range(dim)], inf_norm, error
-=======
         return None, bools, inf_norm, error
->>>>>>> 5a7abffb
     else:
         return coeff, bools, inf_norm, error
 
@@ -747,21 +715,13 @@
         
     # Check if the degree is small enough or if trim_coeffs introduced too much error
     if np.any(np.array([coeff.shape[0] for coeff in coeffs]) > target_deg) or not good_approx:
-<<<<<<< HEAD
         intervals = get_subintervals(a,b,np.arange(dim),interval_data,cheb_approx_list,change_sign_list,approx_errors,True)
-=======
-        intervals = get_subintervals(a,b,get_div_dirs(dim),interval_data,cheb_approx_list,change_sign,approx_errors,True)
->>>>>>> 5a7abffb
         for new_a, new_b in intervals:
             subdivision_solve_nd(funcs,new_a,new_b,deg, target_deg,interval_data,root_tracker,tols,max_level,good_degs,level+1, method=method, use_target_tol=True)
 
     # Check if any approx error is greater than target_tol for Macaulay method
     elif np.any(np.array(approx_errors) > np.array(tols.target_tol) + tols.rel_approx_tol*np.array(inf_norms)):
-<<<<<<< HEAD
         intervals = get_subintervals(a,b,np.arange(dim),interval_data,cheb_approx_list,change_sign_list,approx_errors,True)
-=======
-        intervals = get_subintervals(a,b,get_div_dirs(dim),interval_data,cheb_approx_list,change_sign,approx_errors,True)
->>>>>>> 5a7abffb
         for new_a, new_b in intervals:
             subdivision_solve_nd(funcs,new_a,new_b,deg, target_deg,interval_data,root_tracker,tols,max_level,good_degs,level+1, method=method, use_target_tol=True)
 
@@ -788,11 +748,7 @@
             root_tracker.add_roots(zeros, a, b, "Macaulay")
         except (ConditioningError, TooManyRoots) as e:
             # Subdivide but run some checks on the intervals first
-<<<<<<< HEAD
             intervals = get_subintervals(a,b,np.arange(dim),interval_data,cheb_approx_list,change_sign_list,approx_errors,True)
-=======
-            intervals = get_subintervals(a,b,get_div_dirs(dim),interval_data,cheb_approx_list,change_sign,approx_errors,True)
->>>>>>> 5a7abffb
             for new_a, new_b in intervals:
                 subdivision_solve_nd(funcs,new_a,new_b,deg, target_deg,interval_data,root_tracker,tols,max_level,good_degs,level+1, method=method, use_target_tol=True)
 
