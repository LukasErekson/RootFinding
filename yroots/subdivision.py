--- conflicted
+++ resolved
@@ -345,12 +345,7 @@
         values_block = f.evaluate_grid(cheb_points)
     else:
         cheb_points = transform(get_cheb_grid(deg, dim, False), a, b)
-<<<<<<< HEAD
-        # cheb_points = [cheb_points[:,i] for i in range(dim)]
-        values_block = f(*cheb_points.T).reshape([deg+1]*dim)
-=======
         values_block = f(*cheb_points.T).reshape(*([deg+1]*dim))
->>>>>>> cf252bc4
 
     # figure out on which subintervals the function changes sign
     if return_bools:
