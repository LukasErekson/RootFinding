--- conflicted
+++ resolved
@@ -41,14 +41,11 @@
     roots : numpy array
         The common roots of the polynomials. Each row is a root.
     '''
-<<<<<<< HEAD
-=======
     global probably_bads,actually_bads,errors
     probably_bads = 0
     actually_bads = 0
     errors = 0
 
->>>>>>> 90ae0b16
     interval_checks = [constant_term_check, full_quad_check, full_cubic_check]
     subinterval_checks = [linear_check, quadratic_check1, quadratic_check2]
     interval_results = []
@@ -86,7 +83,7 @@
         result = subdivision_solve_nd(funcs,a,b,deg,interval_results,interval_checks,subinterval_checks)
 
         print("Probably bad count {}, actually bad counts {}, errors {}".format(probably_bads, actually_bads, errors))
-        
+
         #Plot what happened
         if interval_data:
 
@@ -103,7 +100,7 @@
                 colors = ['b', 'g', 'r', '#FFB726', 'c', '#FFF300', 'k','#8A8A8A','pink','fuchsia', '#23FF3E', '#891E90']
                 fig,ax = plt.subplots(1)
                 fig.set_size_inches(10, 10)
-                
+
                 if plot_intervals:
                     for i in range(len(interval_checks)):
                         results = interval_results[i]
@@ -162,39 +159,8 @@
                             rect = patches.Rectangle((a0[0],a0[1]),b0[0]-a0[0],b0[1]-a0[1],linewidth=.001\
                                                      ,edgecolor=colors[i],facecolor=colors[i])
                         ax.add_patch(rect)
-<<<<<<< HEAD
-
-                i = len(interval_checks) +len(subinterval_checks)
-                results = interval_results[i]
-                first = True
-                for data in results:
-                    a0,b0 = data
-                    if first:
-                        first = False
-                        rect = patches.Rectangle((a0[0],a0[1]),b0[0]-a0[0],b0[1]-a0[1],linewidth=.001\
-                                                 ,edgecolor=colors[i],facecolor=colors[i], label = 'Division Solve')
-                    else:
-                        rect = patches.Rectangle((a0[0],a0[1]),b0[0]-a0[0],b0[1]-a0[1],linewidth=.001\
-                                                 ,edgecolor=colors[i],facecolor=colors[i])
-                    ax.add_patch(rect)
-
-                i = len(interval_checks) +len(subinterval_checks) + 1
-                results = interval_results[i]
-                first = True
-                for data in results:
-                    a0,b0 = data
-                    if first:
-                        first = False
-                        rect = patches.Rectangle((a0[0],a0[1]),b0[0]-a0[0],b0[1]-a0[1],linewidth=.001\
-                                                 ,edgecolor=colors[i],facecolor=colors[i], label = 'Base Case')
-                    else:
-                        rect = patches.Rectangle((a0[0],a0[1]),b0[0]-a0[0],b0[1]-a0[1],linewidth=.001\
-                                                 ,edgecolor=colors[i],facecolor=colors[i])
-                    ax.add_patch(rect)
-
-=======
                     plt.legend()
-                
+
                 #Plot the countors
                 if contours:
                     contour_colors = ['#FF00D4','w']
@@ -203,20 +169,13 @@
                     x = np.linspace(-1,1,100)
                     y = np.linspace(-1,1,100)
                     X,Y = np.meshgrid(x,y)
-                    Zs = []
+
                     for i in range(dim):
-                        Zs.append(np.zeros_like(X))
-                    for spot,num in np.ndenumerate(X):
-                        for i in range(dim):
-                            Zs[i][spot] = funcs[i]([X[spot],Y[spot]])
-
-                    for i in range(dim):
-                        plt.contour(X,Y,Zs[i],levels=[0],colors=contour_colors[i])                
-                
+                        plt.contour(X,Y,funcs[i](X,Y),levels=[0],colors=contour_colors[i])
+
                 #Plot the zeros
                 if show_zeros:
                     plt.plot(np.real(result[:,0]), np.real(result[:,1]),'o',color = '#FF9300')
->>>>>>> 90ae0b16
 
                 plt.title('What happened to the intervals')
                 plt.xlim(a[0],b[0])
@@ -363,7 +322,8 @@
 
         flatten = lambda x: x.flatten()
         cheb_points = transform(np.column_stack(map(flatten, cheb_grids)), a, b)
-        values_block = f(cheb_points).reshape(*([deg+1]*dim))
+        cheb_points = [cheb_points[:,i] for i in range(dim)]
+        values_block = f(*cheb_points).reshape(*([deg+1]*dim))
 
     slices = []
     for i in range(dim):
@@ -517,13 +477,8 @@
         The real zero in [-1,1] of the input zeros.
     """
     good_zeros = zeros[np.all(np.abs(zeros.imag) < imag_tol,axis = 1)]
-<<<<<<< HEAD
-    good_zeros = good_zeros[np.all(np.abs(good_zeros) <= 1,axis = 1)]
+    good_zeros = good_zeros[np.all(np.abs(good_zeros) <= 1 + real_tol,axis = 1)]
     return good_zeros
-=======
-    good_zeros = good_zeros[np.all(np.abs(good_zeros) <= 1 + real_tol,axis = 1)]
-    return good_zeros    
->>>>>>> 90ae0b16
 
 def subdivision_naive_solve_nd(funcs,a,b,deg,interval_results,interval_checks = [],subinterval_checks=[],tol=1.e-5):
     """Finds the common zeros of the given functions.
@@ -607,11 +562,7 @@
             print("Interval - ",a,b)
         dim = len(a)
         for func in funcs:
-<<<<<<< HEAD
-            coeff, change_sign = full_cheb_approximate(func,a,b,deg,tol=tol)
-=======
-            coeff = full_cheb_approximate(func,a,b,deg,tol=approx_tol)
->>>>>>> 90ae0b16
+            coeff, change_sign = full_cheb_approximate(func,a,b,deg,tol=approx_tol)
 
             #Subdivides if a bad approximation
             if coeff is None:
@@ -635,11 +586,7 @@
         #Copy this in case we need to subdivide
         original_cheb_approx_list = cheb_approx_list.copy()
         #Make the system stable to solve
-<<<<<<< HEAD
-        polys, divisor_var = trim_coeffs(cheb_approx_list, tol=1.e-3)
-=======
         polys, divisor_var = trim_coeffs(cheb_approx_list, approx_tol = approx_tol, tol=cutoff_tol)
->>>>>>> 90ae0b16
 
         #Check if everything is linear
         if np.all(np.array([poly.degree for poly in polys]) == 1):
@@ -672,7 +619,7 @@
                 was_bad = True
             if was_bad:
                 actually_bads += 1
-                
+
             #Subdivide but run some checks on the intervals first
             intervals = get_subintervals(a,b,np.arange(dim),subinterval_checks,interval_results\
                                          ,original_cheb_approx_list,change_sign,check_subintervals=True)
@@ -682,25 +629,16 @@
                 return np.vstack([subdivision_solve_nd(funcs,interval[0],interval[1],deg,interval_results\
                                                    ,interval_checks,subinterval_checks,approx_tol=approx_tol)
                               for interval in intervals])
-<<<<<<< HEAD
-
-        zeros = np.array(division(polys, get_divvar_coord_from_eigval = True, divisor_var = 0, tol = 1.e-7))
-=======
-        
+
         zeros = np.array(division(polys, get_divvar_coord_from_eigval = True, divisor_var = 0, tol = solve_tol))
->>>>>>> 90ae0b16
         interval_results[-2].append([a,b])
         if len(zeros) == 0:
             return np.zeros([0,dim])
         return transform(good_zeros_nd(zeros),a,b)
 
     except np.linalg.LinAlgError as e:
-<<<<<<< HEAD
-        print(e)
-=======
         errors += 1
         #print(e)
->>>>>>> 90ae0b16
         #Subdivide but run some checks on the intervals first
         intervals = get_subintervals(a,b,np.arange(dim),subinterval_checks,interval_results\
                                      ,original_cheb_approx_list,change_sign,check_subintervals=True)
